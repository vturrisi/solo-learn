# Copyright 2022 solo-learn development team.

# Permission is hereby granted, free of charge, to any person obtaining a copy of
# this software and associated documentation files (the "Software"), to deal in
# the Software without restriction, including without limitation the rights to use,
# copy, modify, merge, publish, distribute, sublicense, and/or sell copies of the
# Software, and to permit persons to whom the Software is furnished to do so,
# subject to the following conditions:

# The above copyright notice and this permission notice shall be included in all copies
# or substantial portions of the Software.

# THE SOFTWARE IS PROVIDED "AS IS", WITHOUT WARRANTY OF ANY KIND, EXPRESS OR IMPLIED,
# INCLUDING BUT NOT LIMITED TO THE WARRANTIES OF MERCHANTABILITY, FITNESS FOR A PARTICULAR
# PURPOSE AND NONINFRINGEMENT. IN NO EVENT SHALL THE AUTHORS OR COPYRIGHT HOLDERS BE LIABLE
# FOR ANY CLAIM, DAMAGES OR OTHER LIABILITY, WHETHER IN AN ACTION OF CONTRACT, TORT OR
# OTHERWISE, ARISING FROM, OUT OF OR IN CONNECTION WITH THE SOFTWARE OR THE USE OR OTHER
# DEALINGS IN THE SOFTWARE.

from setuptools import find_packages, setup

KW = ["artificial intelligence", "deep learning", "unsupervised learning", "contrastive learning"]


EXTRA_REQUIREMENTS = {
    "dali": ["nvidia-dali-cuda110"],
    "umap": ["matplotlib", "seaborn", "pandas", "umap-learn"],
    "h5": ["h5py"],
}


def parse_requirements(path):
    with open(path) as f:
        requirements = [p.strip().split()[-1] for p in f.readlines()]
    return requirements


setup(
    name="solo-learn",
    packages=find_packages(exclude=["bash_files", "docs", "downstream", "tests", "zoo"]),
    version="1.0.6",
    license="MIT",
    author="solo-learn development team",
    author_email="vturrisi@gmail.com, enrico.fini@gmail.com",
    url="https://github.com/vturrisi/solo-learn",
    keywords=KW,
    install_requires=[
        "torch>=1.10.0",
        "torchvision>=0.11.1",
        "einops",
<<<<<<< HEAD
        "pytorch-lightning==1.6.4",
        "torchmetrics==0.6.0",
        "lightning-bolts==0.5.0",  # set with 0.5.0 for now before checking compatibility with lightning 1.7
=======
        "pytorch-lightning>=1.7.0, <1.9.0",
        "torchmetrics>=0.6.0, <0.12.0",
        "lightning-bolts>=0.6.0",
>>>>>>> 2ef56973
        "tqdm",
        "wandb",
        "scipy",
        "timm",
        "scikit-learn",
        "hydra-core",
    ],
    extras_require=EXTRA_REQUIREMENTS,
    dependency_links=["https://developer.download.nvidia.com/compute/redist"],
    classifiers=[
        "Programming Language :: Python :: 3.7",
        "Programming Language :: Python :: 3.8",
        "Programming Language :: Python :: 3.9",
        "License :: OSI Approved :: MIT License",
        "Operating System :: OS Independent",
    ],
    include_package_data=True,
    zip_safe=False,
)<|MERGE_RESOLUTION|>--- conflicted
+++ resolved
@@ -48,15 +48,9 @@
         "torch>=1.10.0",
         "torchvision>=0.11.1",
         "einops",
-<<<<<<< HEAD
-        "pytorch-lightning==1.6.4",
-        "torchmetrics==0.6.0",
-        "lightning-bolts==0.5.0",  # set with 0.5.0 for now before checking compatibility with lightning 1.7
-=======
         "pytorch-lightning>=1.7.0, <1.9.0",
         "torchmetrics>=0.6.0, <0.12.0",
         "lightning-bolts>=0.6.0",
->>>>>>> 2ef56973
         "tqdm",
         "wandb",
         "scipy",

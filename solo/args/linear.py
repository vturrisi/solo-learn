--- conflicted
+++ resolved
@@ -157,11 +157,7 @@
         # even if the custom dataset doesn't have any labels
         cfg.data.num_classes = max(
             1,
-<<<<<<< HEAD
-            sum(entry.is_dir for entry in os.scandir(cfg.data.train_path)),
-=======
             sum(entry.is_dir() for entry in os.scandir(cfg.data.train_path)),
->>>>>>> 66cad5b8
         )
 
     if cfg.data.format == "dali":

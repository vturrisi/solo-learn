--- conflicted
+++ resolved
@@ -199,14 +199,10 @@
 
         self.register_buffer("running_mean", torch.zeros(num_groups, num_channels, 1))
         # running whiten matrix
-<<<<<<< HEAD
         self.register_buffer('running_wm',
-                             torch.eye(num_channels).expand(num_groups, num_channels, num_channels).clone())
-=======
-        self.register_buffer(
-            "running_wm", torch.eye(num_channels).expand(num_groups, num_channels, num_channels)
-        )
->>>>>>> e116bd08
+                             torch.eye(num_channels).expand(num_groups, num_channels,
+                                                            num_channels).clone())
+
         self.reset_parameters()
 
     def reset_parameters(self):

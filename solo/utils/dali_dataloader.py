--- conflicted
+++ resolved
@@ -80,14 +80,10 @@
         # for bright, cont and sat, it samples from [1-v, 1+v]
         # for hue, it samples from [-hue, hue]
 
-<<<<<<< HEAD
-        self.brightness = self.contrast = self.saturation = self.hue = 0
-=======
         self.brightness = 1
         self.contrast = 1
         self.saturation = 1
         self.hue = 0
->>>>>>> cb256932
 
         if brightness:
             self.brightness = ops.random.Uniform(range=[max(0, 1 - brightness), 1 + brightness])

from solo.utils import (
    backbones,
    checkpointer,
    classification_dataloader,
<<<<<<< HEAD
    knn,
    misc,
=======
>>>>>>> a2b958f6
    lars,
    metrics,
    misc,
    momentum,
    pretrain_dataloader,
    sinkhorn_knopp,
)

__all__ = [
    "backbones",
    "classification_dataloader",
    "pretrain_dataloader",
    "checkpointer",
    "knn",
    "misc",
    "lars",
    "metrics",
    "momentum",
    "sinkhorn_knopp",
]

try:
    from solo.utils import dali_dataloader  # noqa: F401
except ImportError:
    pass
else:
    __all__.append("dali_dataloader")

try:
    from solo.utils import auto_umap  # noqa: F401
except ImportError:
    pass
else:
    __all__.append("auto_umap")<|MERGE_RESOLUTION|>--- conflicted
+++ resolved
@@ -2,11 +2,7 @@
     backbones,
     checkpointer,
     classification_dataloader,
-<<<<<<< HEAD
     knn,
-    misc,
-=======
->>>>>>> a2b958f6
     lars,
     metrics,
     misc,

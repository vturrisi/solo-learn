# Copyright 2021 solo-learn development team.

# Permission is hereby granted, free of charge, to any person obtaining a copy of
# this software and associated documentation files (the "Software"), to deal in
# the Software without restriction, including without limitation the rights to use,
# copy, modify, merge, publish, distribute, sublicense, and/or sell copies of the
# Software, and to permit persons to whom the Software is furnished to do so,
# subject to the following conditions:

# The above copyright notice and this permission notice shall be included in all copies
# or substantial portions of the Software.

# THE SOFTWARE IS PROVIDED "AS IS", WITHOUT WARRANTY OF ANY KIND, EXPRESS OR IMPLIED,
# INCLUDING BUT NOT LIMITED TO THE WARRANTIES OF MERCHANTABILITY, FITNESS FOR A PARTICULAR
# PURPOSE AND NONINFRINGEMENT. IN NO EVENT SHALL THE AUTHORS OR COPYRIGHT HOLDERS BE LIABLE
# FOR ANY CLAIM, DAMAGES OR OTHER LIABILITY, WHETHER IN AN ACTION OF CONTRACT, TORT OR
# OTHERWISE, ARISING FROM, OUT OF OR IN CONNECTION WITH THE SOFTWARE OR THE USE OR OTHER
# DEALINGS IN THE SOFTWARE.

import math
from abc import ABC
from pathlib import Path
from typing import List

import torch
import torch.nn as nn
from nvidia.dali.plugin.pytorch import DALIGenericIterator, LastBatchPolicy
from solo.utils.dali_dataloader import (
    CustomNormalPipeline,
    CustomTransform,
    ImagenetTransform,
    NormalPipeline,
    PretrainPipeline,
)


class BaseWrapper(DALIGenericIterator):
    """Temporary fix to handle LastBatchPolicy.DROP."""

    def __len__(self):
        size = (
            self._size_no_pad // self._shards_num
            if self._last_batch_policy == LastBatchPolicy.DROP
            else self.size
        )
        if self._reader_name:
            if self._last_batch_policy != LastBatchPolicy.DROP:
                return math.ceil(size / self.batch_size)
            else:
                return size // self.batch_size
        else:
            if self._last_batch_policy != LastBatchPolicy.DROP:
                return math.ceil(size / (self._num_gpus * self.batch_size))
            else:
                return size // (self._num_gpus * self.batch_size)


class PretrainWrapper(BaseWrapper):
    def __init__(
        self,
        model_batch_size: int,
        model_rank: int,
        model_device: str,
        conversion_map: List[int] = None,
        *args,
        **kwargs,
    ):
        """Adds indices to a batch fetched from the parent.

        Args:
            model_batch_size (int): batch size.
            model_rank (int): rank of the current process.
            model_device (str): id of the current device.
            conversion_map  (List[int], optional): list of integers that map each index
                to a class label. If nothing is passed, no label mapping needs to be done.
                Defaults to None.
        """

        super().__init__(*args, **kwargs)
        self.model_batch_size = model_batch_size
        self.model_rank = model_rank
        self.model_device = model_device
        self.conversion_map = conversion_map
        if self.conversion_map is not None:
            self.conversion_map = torch.tensor(
                self.conversion_map, dtype=torch.float32, device=self.model_device
            ).reshape(-1, 1)
            self.conversion_map = nn.Embedding.from_pretrained(self.conversion_map)

    def __next__(self):
        batch = super().__next__()[0]
        # PyTorch Lightning does double buffering
        # https://github.com/PyTorchLightning/pytorch-lightning/issues/1316,
        # and as DALI owns the tensors it returns the content of it is trashed so the copy needs,
        # to be made before returning.

        if self.conversion_map is not None:
            *all_X, indexes = [batch[v] for v in self.output_map]
            targets = self.conversion_map(indexes).flatten().long().detach().clone()
            indexes = indexes.flatten().long().detach().clone()
        else:
            *all_X, targets = [batch[v] for v in self.output_map]
            targets = targets.squeeze(-1).long().detach().clone()
            # creates dummy indexes
            indexes = (
                (
                    torch.arange(self.model_batch_size, device=self.model_device)
                    + (self.model_rank * self.model_batch_size)
                )
                .detach()
                .clone()
            )

        all_X = [x.detach().clone() for x in all_X]
        return [indexes, all_X, targets]


class Wrapper(BaseWrapper):
    def __next__(self):
        batch = super().__next__()
        x, target = batch[0]["x"], batch[0]["label"]
        target = target.squeeze(-1).long()
        # PyTorch Lightning does double buffering
        # https://github.com/PyTorchLightning/pytorch-lightning/issues/1316,
        # and as DALI owns the tensors it returns the content of it is trashed so the copy needs,
        # to be made before returning.
        x = x.detach().clone()
        target = target.detach().clone()
        return x, target


class PretrainABC(ABC):
    """Abstract pretrain class that returns a train_dataloader using dali."""

    def train_dataloader(self) -> DALIGenericIterator:
        """Returns a train dataloader using dali. Supports multi-crop and asymmetric augmentations.

        Returns:
            DALIGenericIterator: a train dataloader in the form of a dali pipeline object wrapped
                with PretrainWrapper.
        """

        device_id = self.local_rank
        shard_id = self.global_rank
        num_shards = self.trainer.world_size

        # get data arguments from model
        dali_device = self.extra_args["dali_device"]

        # data augmentations
        unique_augs = self.extra_args["unique_augs"]
        transform_kwargs = self.extra_args["transform_kwargs"]
        num_crops_per_pipeline = self.extra_args["num_crops_per_pipeline"]

        num_workers = self.extra_args["num_workers"]
        data_dir = Path(self.extra_args["data_dir"])
        train_dir = Path(self.extra_args["train_dir"])

        # hack to encode image indexes into the labels
        self.encode_indexes_into_labels = self.extra_args["encode_indexes_into_labels"]

        # handle custom data by creating the needed pipeline
        dataset = self.extra_args["dataset"]
        if dataset in ["imagenet100", "imagenet"]:
            transform_pipeline = ImagenetTransform
        elif dataset == "custom":
            transform_pipeline = CustomTransform
        else:
            raise ValueError(dataset, "is not supported, used [imagenet, imagenet100 or custom]")

<<<<<<< HEAD
        if unique_augs > 1:
            transforms = [
                transform_pipeline(device=dali_device, **kwargs,) for kwargs in transform_kwargs
=======
        if self.multicrop:
            num_large_crops = [self.num_large_crops, self.num_small_crops]
            size_crops = [224, 96]
            min_scales = [0.14, 0.05]
            max_scale_crops = [1.0, 0.14]

            transforms = []
            for size, min_scale, max_scale in zip(size_crops, min_scales, max_scale_crops):
                transform = transform_pipeline(
                    device=dali_device,
                    **transform_kwargs,
                    size=size,
                    min_scale=min_scale,
                    max_scale=max_scale,
                )
                transforms.append(transform)
            train_pipeline = MulticropPretrainPipeline(
                data_dir / train_dir,
                batch_size=self.batch_size,
                transforms=transforms,
                num_large_crops=num_large_crops,
                device=dali_device,
                device_id=device_id,
                shard_id=shard_id,
                num_shards=num_shards,
                num_threads=num_workers,
                no_labels=self.extra_args["no_labels"],
                encode_indexes_into_labels=self.encode_indexes_into_labels,
            )
            output_map = [
                *[f"large{i}" for i in range(num_large_crops[0])],
                *[f"small{i}" for i in range(num_large_crops[1])],
                "label",
>>>>>>> c4617576
            ]
        else:
            transforms = [transform_pipeline(device=dali_device, **transform_kwargs)]

<<<<<<< HEAD
        train_pipeline = PretrainPipeline(
            data_dir / train_dir,
            batch_size=self.batch_size,
            transforms=transforms,
            num_crops_per_pipeline=num_crops_per_pipeline,
            device=dali_device,
            device_id=device_id,
            shard_id=shard_id,
            num_shards=num_shards,
            num_threads=num_workers,
            no_labels=self.extra_args["no_labels"],
            encode_indexes_into_labels=self.encode_indexes_into_labels,
        )
        output_map = (
            [f"large{i}" for i in range(self.num_crops)]
            + [f"small{i}" for i in range(self.num_small_crops)]
            + ["label"]
        )
=======
            train_pipeline = PretrainPipeline(
                data_dir / train_dir,
                batch_size=self.batch_size,
                transform=transform,
                device=dali_device,
                device_id=device_id,
                shard_id=shard_id,
                num_shards=num_shards,
                num_threads=num_workers,
                no_labels=self.extra_args["no_labels"],
                encode_indexes_into_labels=self.encode_indexes_into_labels,
            )
            output_map = [f"large{i}" for i in range(self.num_large_crops)] + ["label"]
>>>>>>> c4617576

        policy = LastBatchPolicy.DROP
        conversion_map = train_pipeline.conversion_map if self.encode_indexes_into_labels else None
        train_loader = PretrainWrapper(
            model_batch_size=self.batch_size,
            model_rank=device_id,
            model_device=self.device,
            conversion_map=conversion_map,
            pipelines=train_pipeline,
            output_map=output_map,
            reader_name="Reader",
            last_batch_policy=policy,
            auto_reset=True,
        )

        self.dali_epoch_size = train_pipeline.epoch_size("Reader")

        return train_loader


class ClassificationABC(ABC):
    """Abstract classification class that returns a train_dataloader and val_dataloader using
    dali."""

    def train_dataloader(self) -> DALIGenericIterator:
        device_id = self.local_rank
        shard_id = self.global_rank
        num_shards = self.trainer.world_size

        num_workers = self.extra_args["num_workers"]
        dali_device = self.extra_args["dali_device"]
        data_dir = Path(self.extra_args["data_dir"])
        train_dir = Path(self.extra_args["train_dir"])

        # handle custom data by creating the needed pipeline
        dataset = self.extra_args["dataset"]
        if dataset in ["imagenet100", "imagenet"]:
            pipeline_class = NormalPipeline
        elif dataset == "custom":
            pipeline_class = CustomNormalPipeline
        else:
            raise ValueError(dataset, "is not supported, used [imagenet, imagenet100 or custom]")

        train_pipeline = pipeline_class(
            data_dir / train_dir,
            validation=False,
            batch_size=self.batch_size,
            device=dali_device,
            device_id=device_id,
            shard_id=shard_id,
            num_shards=num_shards,
            num_threads=num_workers,
        )
        train_loader = Wrapper(
            train_pipeline,
            output_map=["x", "label"],
            reader_name="Reader",
            last_batch_policy=LastBatchPolicy.DROP,
            auto_reset=True,
        )
        return train_loader

    def val_dataloader(self) -> DALIGenericIterator:
        device_id = self.local_rank
        shard_id = self.global_rank
        num_shards = self.trainer.world_size

        num_workers = self.extra_args["num_workers"]
        dali_device = self.extra_args["dali_device"]
        data_dir = Path(self.extra_args["data_dir"])
        val_dir = Path(self.extra_args["val_dir"])

        # handle custom data by creating the needed pipeline
        dataset = self.extra_args["dataset"]
        if dataset in ["imagenet100", "imagenet"]:
            pipeline_class = NormalPipeline
        elif dataset == "custom":
            pipeline_class = CustomNormalPipeline
        else:
            raise ValueError(dataset, "is not supported, used [imagenet, imagenet100 or custom]")

        val_pipeline = pipeline_class(
            data_dir / val_dir,
            validation=True,
            batch_size=self.batch_size,
            device=dali_device,
            device_id=device_id,
            shard_id=shard_id,
            num_shards=num_shards,
            num_threads=num_workers,
        )

        val_loader = Wrapper(
            val_pipeline,
            output_map=["x", "label"],
            reader_name="Reader",
            last_batch_policy=LastBatchPolicy.PARTIAL,
            auto_reset=True,
        )
        return val_loader<|MERGE_RESOLUTION|>--- conflicted
+++ resolved
@@ -71,7 +71,7 @@
             model_batch_size (int): batch size.
             model_rank (int): rank of the current process.
             model_device (str): id of the current device.
-            conversion_map  (List[int], optional): list of integers that map each index
+            conversion_map  (List[int], optional): list of integeres that map each index
                 to a class label. If nothing is passed, no label mapping needs to be done.
                 Defaults to None.
         """
@@ -168,50 +168,13 @@
         else:
             raise ValueError(dataset, "is not supported, used [imagenet, imagenet100 or custom]")
 
-<<<<<<< HEAD
         if unique_augs > 1:
             transforms = [
                 transform_pipeline(device=dali_device, **kwargs,) for kwargs in transform_kwargs
-=======
-        if self.multicrop:
-            num_large_crops = [self.num_large_crops, self.num_small_crops]
-            size_crops = [224, 96]
-            min_scales = [0.14, 0.05]
-            max_scale_crops = [1.0, 0.14]
-
-            transforms = []
-            for size, min_scale, max_scale in zip(size_crops, min_scales, max_scale_crops):
-                transform = transform_pipeline(
-                    device=dali_device,
-                    **transform_kwargs,
-                    size=size,
-                    min_scale=min_scale,
-                    max_scale=max_scale,
-                )
-                transforms.append(transform)
-            train_pipeline = MulticropPretrainPipeline(
-                data_dir / train_dir,
-                batch_size=self.batch_size,
-                transforms=transforms,
-                num_large_crops=num_large_crops,
-                device=dali_device,
-                device_id=device_id,
-                shard_id=shard_id,
-                num_shards=num_shards,
-                num_threads=num_workers,
-                no_labels=self.extra_args["no_labels"],
-                encode_indexes_into_labels=self.encode_indexes_into_labels,
-            )
-            output_map = [
-                *[f"large{i}" for i in range(num_large_crops[0])],
-                *[f"small{i}" for i in range(num_large_crops[1])],
-                "label",
->>>>>>> c4617576
             ]
         else:
             transforms = [transform_pipeline(device=dali_device, **transform_kwargs)]
 
-<<<<<<< HEAD
         train_pipeline = PretrainPipeline(
             data_dir / train_dir,
             batch_size=self.batch_size,
@@ -226,25 +189,10 @@
             encode_indexes_into_labels=self.encode_indexes_into_labels,
         )
         output_map = (
-            [f"large{i}" for i in range(self.num_crops)]
+            [f"large{i}" for i in range(self.num_large_crops)]
             + [f"small{i}" for i in range(self.num_small_crops)]
             + ["label"]
         )
-=======
-            train_pipeline = PretrainPipeline(
-                data_dir / train_dir,
-                batch_size=self.batch_size,
-                transform=transform,
-                device=dali_device,
-                device_id=device_id,
-                shard_id=shard_id,
-                num_shards=num_shards,
-                num_threads=num_workers,
-                no_labels=self.extra_args["no_labels"],
-                encode_indexes_into_labels=self.encode_indexes_into_labels,
-            )
-            output_map = [f"large{i}" for i in range(self.num_large_crops)] + ["label"]
->>>>>>> c4617576
 
         policy = LastBatchPolicy.DROP
         conversion_map = train_pipeline.conversion_map if self.encode_indexes_into_labels else None

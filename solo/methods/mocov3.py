# Copyright 2022 solo-learn development team.

# Permission is hereby granted, free of charge, to any person obtaining a copy of
# this software and associated documentation files (the "Software"), to deal in
# the Software without restriction, including without limitation the rights to use,
# copy, modify, merge, publish, distribute, sublicense, and/or sell copies of the
# Software, and to permit persons to whom the Software is furnished to do so,
# subject to the following conditions:

# The above copyright notice and this permission notice shall be included in all copies
# or substantial portions of the Software.

# THE SOFTWARE IS PROVIDED "AS IS", WITHOUT WARRANTY OF ANY KIND, EXPRESS OR IMPLIED,
# INCLUDING BUT NOT LIMITED TO THE WARRANTIES OF MERCHANTABILITY, FITNESS FOR A PARTICULAR
# PURPOSE AND NONINFRINGEMENT. IN NO EVENT SHALL THE AUTHORS OR COPYRIGHT HOLDERS BE LIABLE
# FOR ANY CLAIM, DAMAGES OR OTHER LIABILITY, WHETHER IN AN ACTION OF CONTRACT, TORT OR
# OTHERWISE, ARISING FROM, OUT OF OR IN CONNECTION WITH THE SOFTWARE OR THE USE OR OTHER
# DEALINGS IN THE SOFTWARE.

import argparse
from typing import Any, Dict, List, Sequence, Tuple

import torch
import torch.nn as nn
from solo.losses.mocov3 import mocov3_loss_func
from solo.methods.base import BaseMomentumMethod
from solo.utils.momentum import initialize_momentum_params


class MoCoV3(BaseMomentumMethod):
    def __init__(
        self,
        proj_output_dim: int,
        proj_hidden_dim: int,
        pred_hidden_dim: int,
        temperature: float,
        **kwargs,
    ):
        """Implements MoCo V3 (https://arxiv.org/abs/2104.02057).

        Args:
            proj_output_dim (int): number of dimensions of projected features.
            proj_hidden_dim (int): number of neurons of the hidden layers of the projector.
            pred_hidden_dim (int): number of neurons of the hidden layers of the predictor.
            temperature (float): temperature for the softmax in the contrastive loss.
        """

        super().__init__(**kwargs)

        self.temperature = temperature

        if "resnet" in self.backbone_name:
            # projector
            self.projector = self._build_mlp(
                2,
                self.features_dim,
                proj_hidden_dim,
                proj_output_dim,
            )
            # momentum projector
            self.momentum_projector = self._build_mlp(
                2,
                self.features_dim,
                proj_hidden_dim,
                proj_output_dim,
            )

            # predictor
            self.predictor = self._build_mlp(
                2,
                proj_output_dim,
                pred_hidden_dim,
                proj_output_dim,
                last_bn=False,
            )
        else:
            # specifically for ViT but allow all the other backbones
            # projector
            self.projector = self._build_mlp(
                3,
                self.features_dim,
                proj_hidden_dim,
                proj_output_dim,
            )
            # momentum projector
            self.momentum_projector = self._build_mlp(
                3,
                self.features_dim,
                proj_hidden_dim,
                proj_output_dim,
            )

            # predictor
            self.predictor = self._build_mlp(
                2,
                proj_output_dim,
                pred_hidden_dim,
                proj_output_dim,
            )

        initialize_momentum_params(self.projector, self.momentum_projector)

    def _build_mlp(self, num_layers, input_dim, mlp_dim, output_dim, last_bn=True):
        mlp = []
        for l in range(num_layers):
            dim1 = input_dim if l == 0 else mlp_dim
            dim2 = output_dim if l == num_layers - 1 else mlp_dim

            mlp.append(nn.Linear(dim1, dim2, bias=False))

            if l < num_layers - 1:
                mlp.append(nn.BatchNorm1d(dim2))
                mlp.append(nn.ReLU(inplace=True))
            elif last_bn:
                # follow SimCLR's design
                mlp.append(nn.BatchNorm1d(dim2, affine=False))

        return nn.Sequential(*mlp)

    @staticmethod
    def add_model_specific_args(parent_parser: argparse.ArgumentParser) -> argparse.ArgumentParser:
        parent_parser = super(MoCoV3, MoCoV3).add_model_specific_args(parent_parser)
        parser = parent_parser.add_argument_group("mocov3")

        # projector
        parser.add_argument("--proj_output_dim", type=int, default=256)
        parser.add_argument("--proj_hidden_dim", type=int, default=4096)

        # predictor
        parser.add_argument("--pred_hidden_dim", type=int, default=4096)

        # parameters
        parser.add_argument("--temperature", type=float, default=0.2)

        return parent_parser

    @property
    def learnable_params(self) -> List[dict]:
        """Adds projector and predictor parameters to the parent's learnable parameters.

        Returns:
            List[dict]: list of learnable parameters.
        """

        extra_learnable_params = [
            {"params": self.projector.parameters()},
            {"params": self.predictor.parameters()},
        ]
        return super().learnable_params + extra_learnable_params

    @property
    def momentum_pairs(self) -> List[Tuple[Any, Any]]:
        """Adds (projector, momentum_projector) to the parent's momentum pairs.

        Returns:
            List[Tuple[Any, Any]]: list of momentum pairs.
        """

        extra_momentum_pairs = [(self.projector, self.momentum_projector)]
        return super().momentum_pairs + extra_momentum_pairs

    def forward(self, X: torch.Tensor) -> Dict[str, Any]:
        """Performs forward pass of the online backbone, projector and predictor.

        Args:
            X (torch.Tensor): batch of images in tensor format.

        Returns:
            Dict[str, Any]: a dict containing the outputs of the parent and the projected features.
        """

        out = super().forward(X)
        q = self.predictor(self.projector(out["feats"]))
        out.update({"q": q})
        return out

    @torch.no_grad()
    def momentum_forward(self, X: torch.Tensor) -> Dict:
        """Performs the forward pass of the momentum backbone and projector.

        Args:
            X (torch.Tensor): batch of images in tensor format.

        Returns:
            Dict[str, Any]: a dict containing the outputs of
                the parent and the momentum projected features.
        """

        out = super().momentum_forward(X)
        k = self.momentum_projector(out["feats"])
        out.update({"k": k})
        return out

    def training_step(self, batch: Sequence[Any], batch_idx: int) -> torch.Tensor:
<<<<<<< HEAD
        """Training step for MoCo v3 reusing BaseMethod training step.
=======
        """Training step for MoCoV3 reusing BaseMethod training step.
>>>>>>> 5fd597df

        Args:
            batch (Sequence[Any]): a batch of data in the format of [img_indexes, [X], Y], where
                [X] is a list of size num_crops containing batches of images.
            batch_idx (int): index of the batch.

        Returns:
<<<<<<< HEAD
            torch.Tensor: total loss composed of MoCo v3 and classification loss.
=======
            torch.Tensor: total loss composed of MoCov3 and classification loss.
>>>>>>> 5fd597df
        """

        out = super().training_step(batch, batch_idx)
        class_loss = out["loss"]
        Q = out["q"]
        K = out["momentum_k"]

        contrastive_loss = mocov3_loss_func(Q[0], K[1]) + mocov3_loss_func(Q[1], K[0])

        metrics = {
            "train_contrastive_loss": contrastive_loss,
        }
        self.log_dict(metrics, on_epoch=True, sync_dist=True)

        return contrastive_loss + class_loss<|MERGE_RESOLUTION|>--- conflicted
+++ resolved
@@ -52,51 +52,30 @@
         if "resnet" in self.backbone_name:
             # projector
             self.projector = self._build_mlp(
-                2,
-                self.features_dim,
-                proj_hidden_dim,
-                proj_output_dim,
+                2, self.features_dim, proj_hidden_dim, proj_output_dim,
             )
             # momentum projector
             self.momentum_projector = self._build_mlp(
-                2,
-                self.features_dim,
-                proj_hidden_dim,
-                proj_output_dim,
+                2, self.features_dim, proj_hidden_dim, proj_output_dim,
             )
 
             # predictor
             self.predictor = self._build_mlp(
-                2,
-                proj_output_dim,
-                pred_hidden_dim,
-                proj_output_dim,
-                last_bn=False,
+                2, proj_output_dim, pred_hidden_dim, proj_output_dim, last_bn=False,
             )
         else:
             # specifically for ViT but allow all the other backbones
             # projector
             self.projector = self._build_mlp(
-                3,
-                self.features_dim,
-                proj_hidden_dim,
-                proj_output_dim,
+                3, self.features_dim, proj_hidden_dim, proj_output_dim,
             )
             # momentum projector
             self.momentum_projector = self._build_mlp(
-                3,
-                self.features_dim,
-                proj_hidden_dim,
-                proj_output_dim,
+                3, self.features_dim, proj_hidden_dim, proj_output_dim,
             )
 
             # predictor
-            self.predictor = self._build_mlp(
-                2,
-                proj_output_dim,
-                pred_hidden_dim,
-                proj_output_dim,
-            )
+            self.predictor = self._build_mlp(2, proj_output_dim, pred_hidden_dim, proj_output_dim,)
 
         initialize_momentum_params(self.projector, self.momentum_projector)
 
@@ -192,11 +171,7 @@
         return out
 
     def training_step(self, batch: Sequence[Any], batch_idx: int) -> torch.Tensor:
-<<<<<<< HEAD
         """Training step for MoCo v3 reusing BaseMethod training step.
-=======
-        """Training step for MoCoV3 reusing BaseMethod training step.
->>>>>>> 5fd597df
 
         Args:
             batch (Sequence[Any]): a batch of data in the format of [img_indexes, [X], Y], where
@@ -204,11 +179,7 @@
             batch_idx (int): index of the batch.
 
         Returns:
-<<<<<<< HEAD
             torch.Tensor: total loss composed of MoCo v3 and classification loss.
-=======
-            torch.Tensor: total loss composed of MoCov3 and classification loss.
->>>>>>> 5fd597df
         """
 
         out = super().training_step(batch, batch_idx)

--- conflicted
+++ resolved
@@ -366,17 +366,13 @@
             Tuple[List, List]: two lists containing the optimizer and the scheduler.
         """
 
-<<<<<<< HEAD
         # collect learnable parameters
-        learnable_params = remove_bias_and_norm_from_weight_decay(self.learnable_params)
-=======
         learnable_params = self.learnable_params
 
         # exclude bias and norm from weight decay
         if self.extra_args.get("exclude_bias_n_norm_wd", False):
             learnable_params = remove_bias_and_norm_from_weight_decay(learnable_params)
 
->>>>>>> 60192048
         # indexes of parameters without lr scheduler
         idxs_no_scheduler = [i for i, m in enumerate(learnable_params) if m.pop("static_lr", False)]
 

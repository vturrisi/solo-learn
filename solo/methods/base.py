# Copyright 2021 solo-learn development team.

# Permission is hereby granted, free of charge, to any person obtaining a copy of
# this software and associated documentation files (the "Software"), to deal in
# the Software without restriction, including without limitation the rights to use,
# copy, modify, merge, publish, distribute, sublicense, and/or sell copies of the
# Software, and to permit persons to whom the Software is furnished to do so,
# subject to the following conditions:

# The above copyright notice and this permission notice shall be included in all copies
# or substantial portions of the Software.

# THE SOFTWARE IS PROVIDED "AS IS", WITHOUT WARRANTY OF ANY KIND, EXPRESS OR IMPLIED,
# INCLUDING BUT NOT LIMITED TO THE WARRANTIES OF MERCHANTABILITY, FITNESS FOR A PARTICULAR
# PURPOSE AND NONINFRINGEMENT. IN NO EVENT SHALL THE AUTHORS OR COPYRIGHT HOLDERS BE LIABLE
# FOR ANY CLAIM, DAMAGES OR OTHER LIABILITY, WHETHER IN AN ACTION OF CONTRACT, TORT OR
# OTHERWISE, ARISING FROM, OUT OF OR IN CONNECTION WITH THE SOFTWARE OR THE USE OR OTHER
# DEALINGS IN THE SOFTWARE.

import warnings
from argparse import ArgumentParser
from functools import partial
from typing import Any, Callable, Dict, List, Sequence, Tuple, Union

import composer.functional as cf
import pytorch_lightning as pl
import torch
import torch.nn as nn
import torch.nn.functional as F
from pl_bolts.optimizers.lr_scheduler import LinearWarmupCosineAnnealingLR
from solo.utils.backbones import (
    convnext_base,
    convnext_large,
    convnext_small,
    convnext_tiny,
    poolformer_m36,
    poolformer_m48,
    poolformer_s12,
    poolformer_s24,
    poolformer_s36,
    swin_base,
    swin_large,
    swin_small,
    swin_tiny,
    vit_base,
    vit_large,
    vit_small,
    vit_tiny,
)
from solo.utils.knn import WeightedKNNClassifier
from solo.utils.lars import LARSWrapper
from solo.utils.metrics import accuracy_at_k, weighted_mean
from solo.utils.momentum import MomentumUpdater, initialize_momentum_params
from torch.optim.lr_scheduler import MultiStepLR
from torch.utils.data import DataLoader
from torchvision.models import resnet18, resnet50


def static_lr(
    get_lr: Callable, param_group_indexes: Sequence[int], lrs_to_replace: Sequence[float]
):
    lrs = get_lr()
    for idx, lr in zip(param_group_indexes, lrs_to_replace):
        lrs[idx] = lr
    return lrs


class BaseMethod(pl.LightningModule):

    _SUPPORTED_BACKBONES = {
        "resnet18": resnet18,
        "resnet50": resnet50,
        "vit_tiny": vit_tiny,
        "vit_small": vit_small,
        "vit_base": vit_base,
        "vit_large": vit_large,
        "swin_tiny": swin_tiny,
        "swin_small": swin_small,
        "swin_base": swin_base,
        "swin_large": swin_large,
        "poolformer_s12": poolformer_s12,
        "poolformer_s24": poolformer_s24,
        "poolformer_s36": poolformer_s36,
        "poolformer_m36": poolformer_m36,
        "poolformer_m48": poolformer_m48,
        "convnext_tiny": convnext_tiny,
        "convnext_small": convnext_small,
        "convnext_base": convnext_base,
        "convnext_large": convnext_large,
    }

    def __init__(
        self,
        backbone: str,
        num_classes: int,
        backbone_args: dict,
        max_epochs: int,
        batch_size: int,
        optimizer: str,
        lars: bool,
        lr: float,
        weight_decay: float,
        classifier_lr: float,
        exclude_bias_n_norm: bool,
        accumulate_grad_batches: Union[int, None],
        extra_optimizer_args: Dict,
        scheduler: str,
        num_large_crops: int,
        num_small_crops: int,
        min_lr: float = 0.0,
        warmup_start_lr: float = 0.00003,
        warmup_epochs: float = 10,
        scheduler_interval: str = "step",
        eta_lars: float = 1e-3,
        grad_clip_lars: bool = False,
        lr_decay_steps: Sequence = None,
        knn_eval: bool = False,
        knn_k: int = 20,
<<<<<<< HEAD
        no_channel_last: bool = False,
=======
        no_mosaicml_channel_last=False,
>>>>>>> 467a656e
        **kwargs,
    ):
        """Base model that implements all basic operations for all self-supervised methods.
        It adds shared arguments, extract basic learnable parameters, creates optimizers
        and schedulers, implements basic training_step for any number of crops,
        trains the online classifier and implements validation_step.

        Args:
            backbone (str): architecture of the base backbone.
            num_classes (int): number of classes.
            backbone_params (dict): dict containing extra backbone args, namely:
                #! optional, if it's not present, it is considered as False
                cifar (bool): flag indicating if cifar is being used.
                #! only for resnet
                zero_init_residual (bool): change the initialization of the resnet backbone.
                #! only for vit
                patch_size (int): size of the patches for ViT.
            max_epochs (int): number of training epochs.
            batch_size (int): number of samples in the batch.
            optimizer (str): name of the optimizer.
            lars (bool): flag indicating if lars should be used.
            lr (float): learning rate.
            weight_decay (float): weight decay for optimizer.
            classifier_lr (float): learning rate for the online linear classifier.
            exclude_bias_n_norm (bool): flag indicating if bias and norms should be excluded from
                lars.
            accumulate_grad_batches (Union[int, None]): number of batches for gradient accumulation.
            extra_optimizer_args (Dict): extra named arguments for the optimizer.
            scheduler (str): name of the scheduler.
            num_large_crops (int): number of big crops.
            num_small_crops (int): number of small crops .
            min_lr (float): minimum learning rate for warmup scheduler. Defaults to 0.0.
            warmup_start_lr (float): initial learning rate for warmup scheduler.
                Defaults to 0.00003.
            warmup_epochs (float): number of warmup epochs. Defaults to 10.
            scheduler_interval (str): interval to update the lr scheduler. Defaults to 'step'.
            eta_lars (float): eta parameter for lars.
            grad_clip_lars (bool): whether to clip the gradients in lars.
            lr_decay_steps (Sequence, optional): steps to decay the learning rate if scheduler is
                step. Defaults to None.
            knn_eval (bool): enables online knn evaluation while training.
            knn_k (int): the number of neighbors to use for knn.
<<<<<<< HEAD
            no_channel_last (bool). Disables channel last conversion operation which
                speeds up training considerably. Defaults to False.
                https://pytorch.org/tutorials/intermediate/memory_format_tutorial.html#converting-existing-models
=======
            no_mosaicml_channel_last (bool). Disables MosaicML ChannelLast operation which
                speeds up training considerably (https://github.com/mosaicml/composer).
                Defaults to False.
>>>>>>> 467a656e

        .. note::
            When using distributed data parallel, the batch size and the number of workers are
            specified on a per process basis. Therefore, the total batch size (number of workers)
            is calculated as the product of the number of GPUs with the batch size (number of
            workers).

        .. note::
            The learning rate (base, min and warmup) is automatically scaled linearly based on the
            batch size and gradient accumulation.

        .. note::
            For CIFAR10/100, the first convolutional and maxpooling layers of the ResNet backbone
            are slightly adjusted to handle lower resolution images (32x32 instead of 224x224).

        """

        super().__init__()

        # resnet backbone related
        self.backbone_args = backbone_args

        # training related
        self.num_classes = num_classes
        self.max_epochs = max_epochs
        self.batch_size = batch_size
        self.optimizer = optimizer
        self.lars = lars
        self.lr = lr
        self.weight_decay = weight_decay
        self.classifier_lr = classifier_lr
        self.exclude_bias_n_norm = exclude_bias_n_norm
        self.accumulate_grad_batches = accumulate_grad_batches
        self.extra_optimizer_args = extra_optimizer_args
        self.scheduler = scheduler
        self.lr_decay_steps = lr_decay_steps
        self.min_lr = min_lr
        self.warmup_start_lr = warmup_start_lr
        self.warmup_epochs = warmup_epochs
        assert scheduler_interval in ["step", "epoch"]
        self.scheduler_interval = scheduler_interval
        self.num_large_crops = num_large_crops
        self.num_small_crops = num_small_crops
        self.eta_lars = eta_lars
        self.grad_clip_lars = grad_clip_lars
        self.knn_eval = knn_eval
        self.knn_k = knn_k
        self.no_channel_last = no_channel_last

        self._num_training_steps = None

        # multicrop
        self.num_crops = self.num_large_crops + self.num_small_crops

        # all the other parameters
        self.extra_args = kwargs

        # turn on multicrop if there are small crops
        self.multicrop = self.num_small_crops != 0

        # if accumulating gradient then scale lr
        if self.accumulate_grad_batches:
            self.lr = self.lr * self.accumulate_grad_batches
            self.classifier_lr = self.classifier_lr * self.accumulate_grad_batches
            self.min_lr = self.min_lr * self.accumulate_grad_batches
            self.warmup_start_lr = self.warmup_start_lr * self.accumulate_grad_batches

        assert backbone in BaseMethod._SUPPORTED_BACKBONES
        self.base_model = self._SUPPORTED_BACKBONES[backbone]

        self.backbone_name = backbone

        # initialize backbone
        kwargs = self.backbone_args.copy()
        cifar = kwargs.pop("cifar", False)
        # swin specific
        if "swin" in self.backbone_name and cifar:
            kwargs["window_size"] = 4

        self.backbone = self.base_model(**kwargs)
        if "resnet" in self.backbone_name:
            self.features_dim = self.backbone.inplanes
            # remove fc layer
            self.backbone.fc = nn.Identity()
            if cifar:
                self.backbone.conv1 = nn.Conv2d(
                    3, 64, kernel_size=3, stride=1, padding=2, bias=False
                )
                self.backbone.maxpool = nn.Identity()
        else:
            self.features_dim = self.backbone.num_features

        self.classifier = nn.Linear(self.features_dim, num_classes)

        if self.knn_eval:
            self.knn = WeightedKNNClassifier(k=self.knn_k, distance_fx="euclidean")

        if scheduler_interval == "step":
            warnings.warn(
                f"Using scheduler_interval={scheduler_interval} might generate "
                "issues when resuming a checkpoint."
            )

        # https://docs.mosaicml.com/en/v0.5.0/method_cards/channels_last.html
        # can provide up to ~20% speed up
<<<<<<< HEAD
        if not no_channel_last:
            self = self.to(memory_format=torch.channels_last)
=======
        if not no_mosaicml_channel_last:
            cf.apply_channels_last(self)
>>>>>>> 467a656e

    @staticmethod
    def add_model_specific_args(parent_parser: ArgumentParser) -> ArgumentParser:
        """Adds shared basic arguments that are shared for all methods.

        Args:
            parent_parser (ArgumentParser): argument parser that is used to create a
                argument group.

        Returns:
            ArgumentParser: same as the argument, used to avoid errors.
        """

        parser = parent_parser.add_argument_group("base")

        # backbone args
        SUPPORTED_BACKBONES = BaseMethod._SUPPORTED_BACKBONES

        parser.add_argument("--backbone", choices=SUPPORTED_BACKBONES, type=str)
        # extra args for resnet
        parser.add_argument("--zero_init_residual", action="store_true")
        # extra args for ViT
        parser.add_argument("--patch_size", type=int, default=16)

        # general train
        parser.add_argument("--batch_size", type=int, default=128)
        parser.add_argument("--lr", type=float, default=0.3)
        parser.add_argument("--classifier_lr", type=float, default=0.3)
        parser.add_argument("--weight_decay", type=float, default=0.0001)
        parser.add_argument("--num_workers", type=int, default=4)

        # wandb
        parser.add_argument("--name")
        parser.add_argument("--project")
        parser.add_argument("--entity", default=None, type=str)
        parser.add_argument("--wandb", action="store_true")
        parser.add_argument("--offline", action="store_true")

        # optimizer
        SUPPORTED_OPTIMIZERS = ["sgd", "adam", "adamw"]

        parser.add_argument("--optimizer", choices=SUPPORTED_OPTIMIZERS, type=str, required=True)
        parser.add_argument("--lars", action="store_true")
        parser.add_argument("--grad_clip_lars", action="store_true")
        parser.add_argument("--eta_lars", default=1e-3, type=float)
        parser.add_argument("--exclude_bias_n_norm", action="store_true")

        # scheduler
        SUPPORTED_SCHEDULERS = [
            "reduce",
            "warmup_cosine",
            "step",
            "exponential",
            "none",
        ]

        parser.add_argument("--scheduler", choices=SUPPORTED_SCHEDULERS, type=str, default="reduce")
        parser.add_argument("--lr_decay_steps", default=None, type=int, nargs="+")
        parser.add_argument("--min_lr", default=0.0, type=float)
        parser.add_argument("--warmup_start_lr", default=0.00003, type=float)
        parser.add_argument("--warmup_epochs", default=10, type=int)
        parser.add_argument(
            "--scheduler_interval", choices=["step", "epoch"], default="step", type=str
        )

        # DALI only
        # uses sample indexes as labels and then gets the labels from a lookup table
        # this may use more CPU memory, so just use when needed.
        parser.add_argument("--encode_indexes_into_labels", action="store_true")

        # online knn eval
        parser.add_argument("--knn_eval", action="store_true")
        parser.add_argument("--knn_k", default=20, type=int)

<<<<<<< HEAD
        # disables channel last optimization
        parser.add_argument("--no_channel_last", action="store_true")
=======
        # mosaicml optimization
        # disables mosaicml channel last optization
        parser.add_argument("--no_mosaicml_channel_last", action="store_true")
>>>>>>> 467a656e

        return parent_parser

    def set_loaders(self, train_loader: DataLoader = None, val_loader: DataLoader = None) -> None:
        """Sets dataloaders so that you can obtain extra information about them.
        We currently only use to obtain the number of training steps per epoch.

        Args:
            train_loader (DataLoader, optional): training dataloader.
            val_loader (DataLoader, optional): validation dataloader.

        """

        if train_loader is not None:
            self.train_dataloader = lambda: train_loader

        if val_loader is not None:
            self.val_dataloader = lambda: val_loader

    @property
    def num_training_steps(self) -> int:
        """Compute the number of training steps for each epoch."""

        if self._num_training_steps is None:
            if self.trainer.train_dataloader is None:
                try:
                    dataloader = self.train_dataloader()
                except NotImplementedError:
                    raise RuntimeError(
                        "To use linear warmup cosine annealing lr"
                        "set the dataloader with .set_loaders(...)"
                    )

            dataset_size = getattr(self, "dali_epoch_size", None) or len(dataloader.dataset)

            dataset_size = self.trainer.limit_train_batches * dataset_size

            num_devices = max(1, self.trainer.num_gpus, self.trainer.num_processes)

            if self.trainer.tpu_cores:
                num_devices = max(num_devices, self.trainer.tpu_cores)

            effective_batch_size = (
                self.batch_size * self.trainer.accumulate_grad_batches * num_devices
            )
            self._num_training_steps = dataset_size // effective_batch_size

        return self._num_training_steps

    @property
    def learnable_params(self) -> List[Dict[str, Any]]:
        """Defines learnable parameters for the base class.

        Returns:
            List[Dict[str, Any]]:
                list of dicts containing learnable parameters and possible settings.
        """

        return [
            {"name": "backbone", "params": self.backbone.parameters()},
            {
                "name": "classifier",
                "params": self.classifier.parameters(),
                "lr": self.classifier_lr,
                "weight_decay": 0,
            },
        ]

    def configure_optimizers(self) -> Tuple[List, List]:
        """Collects learnable parameters and configures the optimizer and learning rate scheduler.

        Returns:
            Tuple[List, List]: two lists containing the optimizer and the scheduler.
        """

        # collect learnable parameters
        idxs_no_scheduler = [
            i for i, m in enumerate(self.learnable_params) if m.pop("static_lr", False)
        ]

        # select optimizer
        if self.optimizer == "sgd":
            optimizer = torch.optim.SGD
        elif self.optimizer == "adam":
            optimizer = torch.optim.Adam
        elif self.optimizer == "adamw":
            optimizer = torch.optim.AdamW
        else:
            raise ValueError(f"{self.optimizer} not in (sgd, adam, adamw)")

        # create optimizer
        optimizer = optimizer(
            self.learnable_params,
            lr=self.lr,
            weight_decay=self.weight_decay,
            **self.extra_optimizer_args,
        )
        # optionally wrap with lars
        if self.lars:
            assert self.optimizer == "sgd", "LARS is only compatible with SGD."
            optimizer = LARSWrapper(
                optimizer,
                eta=self.eta_lars,
                clip=self.grad_clip_lars,
                exclude_bias_n_norm=self.exclude_bias_n_norm,
            )

        if self.scheduler == "none":
            return optimizer

        if self.scheduler == "warmup_cosine":
            scheduler = {
                "scheduler": LinearWarmupCosineAnnealingLR(
                    optimizer,
                    warmup_epochs=self.warmup_epochs * self.num_training_steps,
                    max_epochs=self.max_epochs * self.num_training_steps,
                    warmup_start_lr=self.warmup_start_lr,
                    eta_min=self.min_lr,
                ),
                "interval": self.scheduler_interval,
                "frequency": 1,
            }
        elif self.scheduler == "step":
            scheduler = MultiStepLR(optimizer, self.lr_decay_steps)
        else:
            raise ValueError(f"{self.scheduler} not in (warmup_cosine, cosine, step)")

        if idxs_no_scheduler:
            partial_fn = partial(
                static_lr,
                get_lr=scheduler["scheduler"].get_lr
                if isinstance(scheduler, dict)
                else scheduler.get_lr,
                param_group_indexes=idxs_no_scheduler,
                lrs_to_replace=[self.lr] * len(idxs_no_scheduler),
            )
            if isinstance(scheduler, dict):
                scheduler["scheduler"].get_lr = partial_fn
            else:
                scheduler.get_lr = partial_fn

        return [optimizer], [scheduler]

    def forward(self, *args, **kwargs) -> Dict:
        """Dummy forward, calls base forward."""

        return self.base_forward(*args, **kwargs)

    def base_forward(self, X: torch.Tensor) -> Dict:
        """Basic forward that allows children classes to override forward().

        Args:
            X (torch.Tensor): batch of images in tensor format.

        Returns:
            Dict: dict of logits and features.
        """

        if not self.no_channel_last:
            X = X.to(memory_format=torch.channels_last)
        feats = self.backbone(X)
        logits = self.classifier(feats.detach())
        return {
            "logits": logits,
            "feats": feats,
        }

    def _base_shared_step(self, X: torch.Tensor, targets: torch.Tensor) -> Dict:
        """Forwards a batch of images X and computes the classification loss, the logits, the
        features, acc@1 and acc@5.

        Args:
            X (torch.Tensor): batch of images in tensor format.
            targets (torch.Tensor): batch of labels for X.

        Returns:
            Dict: dict containing the classification loss, logits, features, acc@1 and acc@5.
        """

        out = self.base_forward(X)
        logits = out["logits"]

        loss = F.cross_entropy(logits, targets, ignore_index=-1)
        # handle when the number of classes is smaller than 5
        top_k_max = min(5, logits.size(1))
        acc1, acc5 = accuracy_at_k(logits, targets, top_k=(1, top_k_max))

        return {**out, "loss": loss, "acc1": acc1, "acc5": acc5}

    def training_step(self, batch: List[Any], batch_idx: int) -> Dict[str, Any]:
        """Training step for pytorch lightning. It does all the shared operations, such as
        forwarding the crops, computing logits and computing statistics.

        Args:
            batch (List[Any]): a batch of data in the format of [img_indexes, [X], Y], where
                [X] is a list of size self.num_crops containing batches of images.
            batch_idx (int): index of the batch.

        Returns:
            Dict[str, Any]: dict with the classification loss, features and logits.
        """

        _, X, targets = batch

        X = [X] if isinstance(X, torch.Tensor) else X

        # check that we received the desired number of crops
        assert len(X) == self.num_crops

        outs = [self._base_shared_step(x, targets) for x in X[: self.num_large_crops]]
        outs = {k: [out[k] for out in outs] for k in outs[0].keys()}

        if self.multicrop:
            outs["feats"].extend([self.backbone(x) for x in X[self.num_large_crops :]])

        # loss and stats
        outs["loss"] = sum(outs["loss"]) / self.num_large_crops
        outs["acc1"] = sum(outs["acc1"]) / self.num_large_crops
        outs["acc5"] = sum(outs["acc5"]) / self.num_large_crops

        metrics = {
            "train_class_loss": outs["loss"],
            "train_acc1": outs["acc1"],
            "train_acc5": outs["acc5"],
        }

        self.log_dict(metrics, on_epoch=True, sync_dist=True)

        if self.knn_eval:
            targets = targets.repeat(self.num_large_crops)
            mask = targets != -1
            self.knn(
                train_features=torch.cat(outs["feats"][: self.num_large_crops])[mask].detach(),
                train_targets=targets[mask],
            )

        return outs

    def validation_step(
        self, batch: List[torch.Tensor], batch_idx: int, dataloader_idx: int = None
    ) -> Dict[str, Any]:
        """Validation step for pytorch lightning. It does all the shared operations, such as
        forwarding a batch of images, computing logits and computing metrics.

        Args:
            batch (List[torch.Tensor]):a batch of data in the format of [img_indexes, X, Y].
            batch_idx (int): index of the batch.

        Returns:
            Dict[str, Any]: dict with the batch_size (used for averaging), the classification loss
                and accuracies.
        """

        X, targets = batch
        batch_size = targets.size(0)

        out = self._base_shared_step(X, targets)

        if self.knn_eval and not self.trainer.sanity_checking:
            self.knn(test_features=out.pop("feats").detach(), test_targets=targets.detach())

        metrics = {
            "batch_size": batch_size,
            "val_loss": out["loss"],
            "val_acc1": out["acc1"],
            "val_acc5": out["acc5"],
        }
        return metrics

    def validation_epoch_end(self, outs: List[Dict[str, Any]]):
        """Averages the losses and accuracies of all the validation batches.
        This is needed because the last batch can be smaller than the others,
        slightly skewing the metrics.

        Args:
            outs (List[Dict[str, Any]]): list of outputs of the validation step.
        """

        val_loss = weighted_mean(outs, "val_loss", "batch_size")
        val_acc1 = weighted_mean(outs, "val_acc1", "batch_size")
        val_acc5 = weighted_mean(outs, "val_acc5", "batch_size")

        log = {"val_loss": val_loss, "val_acc1": val_acc1, "val_acc5": val_acc5}

        if self.knn_eval and not self.trainer.sanity_checking:
            val_knn_acc1, val_knn_acc5 = self.knn.compute()
            log.update({"val_knn_acc1": val_knn_acc1, "val_knn_acc5": val_knn_acc5})

        self.log_dict(log, sync_dist=True)


class BaseMomentumMethod(BaseMethod):
    def __init__(
        self,
        base_tau_momentum: float,
        final_tau_momentum: float,
        momentum_classifier: bool,
        **kwargs,
    ):
        """Base momentum model that implements all basic operations for all self-supervised methods
        that use a momentum backbone. It adds shared momentum arguments, adds basic learnable
        parameters, implements basic training and validation steps for the momentum backbone and
        classifier. Also implements momentum update using exponential moving average and cosine
        annealing of the weighting decrease coefficient.

        Args:
            base_tau_momentum (float): base value of the weighting decrease coefficient (should be
                in [0,1]).
            final_tau_momentum (float): final value of the weighting decrease coefficient (should be
                in [0,1]).
            momentum_classifier (bool): whether or not to train a classifier on top of the momentum
                backbone.
        """

        super().__init__(**kwargs)

        # momentum backbone
        kwargs = self.backbone_args.copy()
        cifar = kwargs.pop("cifar", False)
        # swin specific
        if "swin" in self.backbone_name and cifar:
            kwargs["window_size"] = 4

        self.momentum_backbone = self.base_model(**kwargs)
        if "resnet" in self.backbone_name:
            self.features_dim = self.momentum_backbone.inplanes
            # remove fc layer
            self.momentum_backbone.fc = nn.Identity()
            if cifar:
                self.momentum_backbone.conv1 = nn.Conv2d(
                    3, 64, kernel_size=3, stride=1, padding=2, bias=False
                )
                self.momentum_backbone.maxpool = nn.Identity()
        else:
            self.features_dim = self.momentum_backbone.num_features

        initialize_momentum_params(self.backbone, self.momentum_backbone)

        # momentum classifier
        if momentum_classifier:
            self.momentum_classifier: Any = nn.Linear(self.features_dim, self.num_classes)
        else:
            self.momentum_classifier = None

        # momentum updater
        self.momentum_updater = MomentumUpdater(base_tau_momentum, final_tau_momentum)

    @property
    def learnable_params(self) -> List[Dict[str, Any]]:
        """Adds momentum classifier parameters to the parameters of the base class.

        Returns:
            List[Dict[str, Any]]:
                list of dicts containing learnable parameters and possible settings.
        """

        momentum_learnable_parameters = []
        if self.momentum_classifier is not None:
            momentum_learnable_parameters.append(
                {
                    "name": "momentum_classifier",
                    "params": self.momentum_classifier.parameters(),
                    "lr": self.classifier_lr,
                    "weight_decay": 0,
                }
            )
        return super().learnable_params + momentum_learnable_parameters

    @property
    def momentum_pairs(self) -> List[Tuple[Any, Any]]:
        """Defines base momentum pairs that will be updated using exponential moving average.

        Returns:
            List[Tuple[Any, Any]]: list of momentum pairs (two element tuples).
        """

        return [(self.backbone, self.momentum_backbone)]

    @staticmethod
    def add_model_specific_args(parent_parser: ArgumentParser) -> ArgumentParser:
        """Adds basic momentum arguments that are shared for all methods.

        Args:
            parent_parser (ArgumentParser): argument parser that is used to create a
                argument group.

        Returns:
            ArgumentParser: same as the argument, used to avoid errors.
        """

        parent_parser = super(BaseMomentumMethod, BaseMomentumMethod).add_model_specific_args(
            parent_parser
        )
        parser = parent_parser.add_argument_group("base")

        # momentum settings
        parser.add_argument("--base_tau_momentum", default=0.99, type=float)
        parser.add_argument("--final_tau_momentum", default=1.0, type=float)
        parser.add_argument("--momentum_classifier", action="store_true")

        return parent_parser

    def on_train_start(self):
        """Resets the step counter at the beginning of training."""
        self.last_step = 0

    @torch.no_grad()
    def base_momentum_forward(self, X: torch.Tensor) -> Dict:
        """Momentum forward that allows children classes to override how the momentum backbone is used.
        Args:
            X (torch.Tensor): batch of images in tensor format.
        Returns:
            Dict: dict of logits and features.
        """

        feats = self.momentum_backbone(X)
        return {"feats": feats}

    def _shared_step_momentum(self, X: torch.Tensor, targets: torch.Tensor) -> Dict[str, Any]:
        """Forwards a batch of images X in the momentum backbone and optionally computes the
        classification loss, the logits, the features, acc@1 and acc@5 for of momentum classifier.

        Args:
            X (torch.Tensor): batch of images in tensor format.
            targets (torch.Tensor): batch of labels for X.

        Returns:
            Dict[str, Any]:
                a dict containing the classification loss, logits, features, acc@1 and
                acc@5 of the momentum backbone / classifier.
        """

        out = self.base_momentum_forward(X)

        if self.momentum_classifier is not None:
            feats = out["feats"]
            logits = self.momentum_classifier(feats)

            loss = F.cross_entropy(logits, targets, ignore_index=-1)
            acc1, acc5 = accuracy_at_k(logits, targets, top_k=(1, 5))
            out.update({"logits": logits, "loss": loss, "acc1": acc1, "acc5": acc5})

        return out

    def training_step(self, batch: List[Any], batch_idx: int) -> Dict[str, Any]:
        """Training step for pytorch lightning. It performs all the shared operations for the
        momentum backbone and classifier, such as forwarding the crops in the momentum backbone
        and classifier, and computing statistics.
        Args:
            batch (List[Any]): a batch of data in the format of [img_indexes, [X], Y], where
                [X] is a list of size self.num_crops containing batches of images.
            batch_idx (int): index of the batch.

        Returns:
            Dict[str, Any]: a dict with the features of the momentum backbone and the classification
                loss and logits of the momentum classifier.
        """

        outs = super().training_step(batch, batch_idx)

        _, X, targets = batch
        X = [X] if isinstance(X, torch.Tensor) else X

        # remove small crops
        X = X[: self.num_large_crops]

        momentum_outs = [self._shared_step_momentum(x, targets) for x in X]
        momentum_outs = {
            "momentum_" + k: [out[k] for out in momentum_outs] for k in momentum_outs[0].keys()
        }

        if self.momentum_classifier is not None:
            # momentum loss and stats
            momentum_outs["momentum_loss"] = (
                sum(momentum_outs["momentum_loss"]) / self.num_large_crops
            )
            momentum_outs["momentum_acc1"] = (
                sum(momentum_outs["momentum_acc1"]) / self.num_large_crops
            )
            momentum_outs["momentum_acc5"] = (
                sum(momentum_outs["momentum_acc5"]) / self.num_large_crops
            )

            metrics = {
                "train_momentum_class_loss": momentum_outs["momentum_loss"],
                "train_momentum_acc1": momentum_outs["momentum_acc1"],
                "train_momentum_acc5": momentum_outs["momentum_acc5"],
            }
            self.log_dict(metrics, on_epoch=True, sync_dist=True)

            # adds the momentum classifier loss together with the general loss
            outs["loss"] += momentum_outs["momentum_loss"]

        return {**outs, **momentum_outs}

    def on_train_batch_end(
        self, outputs: Dict[str, Any], batch: Sequence[Any], batch_idx: int, dataloader_idx: int
    ):
        """Performs the momentum update of momentum pairs using exponential moving average at the
        end of the current training step if an optimizer step was performed.

        Args:
            outputs (Dict[str, Any]): the outputs of the training step.
            batch (Sequence[Any]): a batch of data in the format of [img_indexes, [X], Y], where
                [X] is a list of size self.num_crops containing batches of images.
            batch_idx (int): index of the batch.
            dataloader_idx (int): index of the dataloader.
        """

        if self.trainer.global_step > self.last_step:
            # update momentum backbone and projector
            momentum_pairs = self.momentum_pairs
            for mp in momentum_pairs:
                self.momentum_updater.update(*mp)
            # log tau momentum
            self.log("tau", self.momentum_updater.cur_tau)
            # update tau
            cur_step = self.trainer.global_step
            if self.trainer.accumulate_grad_batches:
                cur_step = cur_step * self.trainer.accumulate_grad_batches
            self.momentum_updater.update_tau(
                cur_step=cur_step,
                max_steps=len(self.trainer.train_dataloader) * self.trainer.max_epochs,
            )
        self.last_step = self.trainer.global_step

    def validation_step(
        self, batch: List[torch.Tensor], batch_idx: int, dataloader_idx: int = None
    ) -> Tuple[Dict[str, Any], Dict[str, Any]]:
        """Validation step for pytorch lightning. It performs all the shared operations for the
        momentum backbone and classifier, such as forwarding a batch of images in the momentum
        backbone and classifier and computing statistics.
        Args:
            batch (List[torch.Tensor]): a batch of data in the format of [X, Y].
            batch_idx (int): index of the batch.
        Returns:
            Tuple(Dict[str, Any], Dict[str, Any]): tuple of dicts containing the batch_size (used
                for averaging), the classification loss and accuracies for both the online and the
                momentum classifiers.
        """

        parent_metrics = super().validation_step(batch, batch_idx)

        X, targets = batch
        batch_size = targets.size(0)

        out = self._shared_step_momentum(X, targets)

        metrics = None
        if self.momentum_classifier is not None:
            metrics = {
                "batch_size": batch_size,
                "momentum_val_loss": out["loss"],
                "momentum_val_acc1": out["acc1"],
                "momentum_val_acc5": out["acc5"],
            }

        return parent_metrics, metrics

    def validation_epoch_end(self, outs: Tuple[List[Dict[str, Any]]]):
        """Averages the losses and accuracies of the momentum backbone / classifier for all the
        validation batches. This is needed because the last batch can be smaller than the others,
        slightly skewing the metrics.
        Args:
            outs (Tuple[List[Dict[str, Any]]]):): list of outputs of the validation step for self
                and the parent.
        """

        parent_outs = [out[0] for out in outs]
        super().validation_epoch_end(parent_outs)

        if self.momentum_classifier is not None:
            momentum_outs = [out[1] for out in outs]

            val_loss = weighted_mean(momentum_outs, "momentum_val_loss", "batch_size")
            val_acc1 = weighted_mean(momentum_outs, "momentum_val_acc1", "batch_size")
            val_acc5 = weighted_mean(momentum_outs, "momentum_val_acc5", "batch_size")

            log = {
                "momentum_val_loss": val_loss,
                "momentum_val_acc1": val_acc1,
                "momentum_val_acc5": val_acc5,
            }
            self.log_dict(log, sync_dist=True)<|MERGE_RESOLUTION|>--- conflicted
+++ resolved
@@ -116,11 +116,7 @@
         lr_decay_steps: Sequence = None,
         knn_eval: bool = False,
         knn_k: int = 20,
-<<<<<<< HEAD
         no_channel_last: bool = False,
-=======
-        no_mosaicml_channel_last=False,
->>>>>>> 467a656e
         **kwargs,
     ):
         """Base model that implements all basic operations for all self-supervised methods.
@@ -163,15 +159,9 @@
                 step. Defaults to None.
             knn_eval (bool): enables online knn evaluation while training.
             knn_k (int): the number of neighbors to use for knn.
-<<<<<<< HEAD
             no_channel_last (bool). Disables channel last conversion operation which
                 speeds up training considerably. Defaults to False.
                 https://pytorch.org/tutorials/intermediate/memory_format_tutorial.html#converting-existing-models
-=======
-            no_mosaicml_channel_last (bool). Disables MosaicML ChannelLast operation which
-                speeds up training considerably (https://github.com/mosaicml/composer).
-                Defaults to False.
->>>>>>> 467a656e
 
         .. note::
             When using distributed data parallel, the batch size and the number of workers are
@@ -275,15 +265,9 @@
                 "issues when resuming a checkpoint."
             )
 
-        # https://docs.mosaicml.com/en/v0.5.0/method_cards/channels_last.html
         # can provide up to ~20% speed up
-<<<<<<< HEAD
         if not no_channel_last:
             self = self.to(memory_format=torch.channels_last)
-=======
-        if not no_mosaicml_channel_last:
-            cf.apply_channels_last(self)
->>>>>>> 467a656e
 
     @staticmethod
     def add_model_specific_args(parent_parser: ArgumentParser) -> ArgumentParser:
@@ -358,14 +342,8 @@
         parser.add_argument("--knn_eval", action="store_true")
         parser.add_argument("--knn_k", default=20, type=int)
 
-<<<<<<< HEAD
         # disables channel last optimization
         parser.add_argument("--no_channel_last", action="store_true")
-=======
-        # mosaicml optimization
-        # disables mosaicml channel last optization
-        parser.add_argument("--no_mosaicml_channel_last", action="store_true")
->>>>>>> 467a656e
 
         return parent_parser
 

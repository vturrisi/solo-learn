import argparse
from functools import partial
from typing import Any, Callable, List, Mapping, Optional, Sequence, Tuple

import pytorch_lightning as pl
import torch
import torch.nn as nn
import torch.nn.functional as F
from pl_bolts.optimizers.lr_scheduler import LinearWarmupCosineAnnealingLR
from solo.utils.lars import LARSWrapper
from solo.utils.metrics import accuracy_at_k, weighted_mean
from solo.utils.momentum import MomentumUpdater, initialize_momentum_params
from torch.optim.lr_scheduler import CosineAnnealingLR, MultiStepLR


def static_lr(
    get_lr: Callable, param_group_indexes: Sequence[int], lrs_to_replace: Sequence[float]
):
    lrs = get_lr()
    for idx, lr in zip(param_group_indexes, lrs_to_replace):
        lrs[idx] = lr
    return lrs


class BaseModel(pl.LightningModule):
    def __init__(
        self,
<<<<<<< HEAD
        encoder: str,
        n_classes: int,
        cifar: bool,
        zero_init_residual: bool,
        max_epochs: int,
        optimizer: str,
        lars: bool,
        lr: float,
        weight_decay: float,
        classifier_lr: float,
        exclude_bias_n_norm: bool,
        accumulate_grad_batches: int,
        extra_optimizer_args: Mapping[str, Any],
        scheduler: str,
        min_lr: float,
        warmup_start_lr: float,
        multicrop: bool,
        n_crops: int,
        n_small_crops: int,
        lr_decay_steps: Optional[Sequence[int]] = None,
=======
        encoder,
        n_classes,
        cifar,
        zero_init_residual,
        max_epochs,
        batch_size,
        optimizer,
        lars,
        lr,
        weight_decay,
        classifier_lr,
        exclude_bias_n_norm,
        accumulate_grad_batches,
        extra_optimizer_args,
        scheduler,
        min_lr,
        warmup_start_lr,
        warmup_epochs,
        multicrop,
        n_crops,
        n_small_crops,
        lr_decay_steps=None,
>>>>>>> 101fc34a
        **kwargs,
    ):
        """
        Base model that implements all basic operations for all self-supervised methods.
        It adds shared arguments, extract basic learnable parameters, creates optimizers
        and schedulers, implements basic training_step for any number of crops,
        trains the online classifier and implements validation_step.

        Args:
            encoder: name of the base encoder
            n_classes: number of classes
            cifar: flag indicating if cifar is being used
            zero_init_residual: change the initialization of the resnet encoder
            max_epochs: number of training epochs
            optimizer: name of the optimizer
            lars: flag indicating if lars should be used
            lr: learning rate
            weight_decay: weight decay for optimizer
            classifier_lr: learning rate for the online linear classifier
            exclude_bias_n_norm: flag indicating if bias and norms should be excluded from lars
            accumulate_grad_batches: number of batches for gradient accumulation
            extra_optimizer_args: extra named arguments for the optimizer
            scheduler: name of the scheduler
            min_lr: minimum learning rate for warmup scheduler
            warmup_start_lr: initial learning rate for warmup scheduler
            multicrop: flag indicating if multi-resolution crop is being used
            n_crop: number of big crops
            n_small_crops: number of small crops (will be set to 0 if multicrop is False)
            lr_decay_steps: steps to decay the learning rate if scheduler is step

        """

        super().__init__()

        # back-bone related
        self.cifar = cifar
        self.zero_init_residual = zero_init_residual

        # training related
        self.n_classes = n_classes
        self.max_epochs = max_epochs
        self.batch_size = batch_size
        self.optimizer = optimizer
        self.lars = lars
        self.lr = lr
        self.weight_decay = weight_decay
        self.classifier_lr = classifier_lr
        self.exclude_bias_n_norm = exclude_bias_n_norm
        self.accumulate_grad_batches = accumulate_grad_batches
        self.extra_optimizer_args = extra_optimizer_args
        self.scheduler = scheduler
        self.lr_decay_steps = lr_decay_steps
        self.min_lr = min_lr
        self.warmup_start_lr = warmup_start_lr
        self.warmup_epochs = warmup_epochs
        self.multicrop = multicrop
        self.n_crops = n_crops
        self.n_small_crops = n_small_crops

        # sanity checks on multicrop
        if self.multicrop:
            assert n_small_crops > 0
        else:
            self.n_small_crops = 0

        # all the other parameters
        self.extra_args = kwargs

        # if accumulating gradient then scale lr
        self.lr = self.lr * self.accumulate_grad_batches
        self.classifier_lr = self.classifier_lr * self.accumulate_grad_batches
        self.min_lr = self.min_lr * self.accumulate_grad_batches
        self.warmup_start_lr = self.warmup_start_lr * self.accumulate_grad_batches

        assert encoder in ["resnet18", "resnet50"]
        from torchvision.models import resnet18, resnet50

        self.base_model = {"resnet18": resnet18, "resnet50": resnet50}[encoder]

        # initialize encoder
        self.encoder = self.base_model(zero_init_residual=zero_init_residual)
        self.features_size = self.encoder.inplanes
        # remove fc layer
        self.encoder.fc = nn.Identity()
        if cifar:
            self.encoder.conv1 = nn.Conv2d(3, 64, kernel_size=3, stride=1, padding=2, bias=False)
            self.encoder.maxpool = nn.Identity()

        self.classifier = nn.Linear(self.features_size, n_classes)

    @staticmethod
    def add_model_specific_args(parent_parser: argparse.ArgumentParser) -> argparse.ArgumentParser:
        """
        Adds shared basic arguments that are shared for all methods.

        Args:
            parent_parser: argument parser that is used to create a argument group
        Returns:
            parent_parser: same as the argument, used to avoid errors

        """

        parser = parent_parser.add_argument_group("base")

        # encoder args
        SUPPORTED_NETWORKS = ["resnet18", "resnet50"]

        parser.add_argument("--encoder", choices=SUPPORTED_NETWORKS, type=str)
        parser.add_argument("--zero_init_residual", action="store_true")

        # general train
        parser.add_argument("--batch_size", type=int, default=128)
        parser.add_argument("--lr", type=float, default=0.3)
        parser.add_argument("--classifier_lr", type=float, default=0.3)
        parser.add_argument("--weight_decay", type=float, default=0.0001)
        parser.add_argument("--num_workers", type=int, default=4)

        # wandb
        parser.add_argument("--name")
        parser.add_argument("--project")
        parser.add_argument("--entity", default=None, type=str)
        parser.add_argument("--wandb", action="store_true")
        parser.add_argument("--offline", action="store_true")

        # optimizer
        SUPPORTED_OPTIMIZERS = ["sgd", "adam"]

        parser.add_argument("--optimizer", choices=SUPPORTED_OPTIMIZERS, type=str, required=True)
        parser.add_argument("--lars", action="store_true")
        parser.add_argument("--exclude_bias_n_norm", action="store_true")

        # scheduler
        SUPPORTED_SCHEDULERS = [
            "reduce",
            "cosine",
            "warmup_cosine",
            "step",
            "exponential",
            "none",
        ]

        parser.add_argument("--scheduler", choices=SUPPORTED_SCHEDULERS, type=str, default="reduce")
        parser.add_argument("--lr_decay_steps", default=None, type=int, nargs="+")
        parser.add_argument("--min_lr", default=0.0, type=float)
        parser.add_argument("--warmup_start_lr", default=0.003, type=float)
        parser.add_argument("--warmup_epochs", default=10, type=int)

        return parent_parser

    @property
    def learnable_params(self) -> List[dict]:
        """
        Returns a list of dicts containing learnable parameters and possible settings.

        """

        return [
            {"name": "encoder", "params": self.encoder.parameters()},
            {
                "name": "classifier",
                "params": self.classifier.parameters(),
                "lr": self.classifier_lr,
                "weight_decay": 0,
            },
        ]

    def configure_optimizers(self):
<<<<<<< HEAD
        """
        Collects learnable parameters and configure the optimizer and
        learning rate scheduler.

        Returns:
            [optimizer]: a list with a single optimizer
            or [optimizer], [scheduler]: two lists containing the optimizer and the scheduler

        """

        # collect learnable parameters
=======
        # collect static lr params
>>>>>>> 101fc34a
        idxs_no_scheduler = [
            i for i, m in enumerate(self.learnable_params) if m.pop("static_lr", False)
        ]

        # select optimizer
        if self.optimizer == "sgd":
            optimizer = torch.optim.SGD
        elif self.optimizer == "adam":
            optimizer = torch.optim.Adam
        else:
            raise ValueError(f"{self.optimizer} not in (sgd, adam)")

        # create optimizer
        optimizer = optimizer(
            self.learnable_params,
            lr=self.lr,
            weight_decay=self.weight_decay,
            **self.extra_optimizer_args,
        )
        # optionally wrap with lars
        if self.lars:
            optimizer = LARSWrapper(optimizer, exclude_bias_n_norm=self.exclude_bias_n_norm)

        if self.scheduler == "none":
            return optimizer
        else:
            if self.scheduler == "warmup_cosine":
                scheduler = LinearWarmupCosineAnnealingLR(
                    optimizer,
                    warmup_epochs=self.warmup_epochs,
                    max_epochs=self.max_epochs,
                    warmup_start_lr=self.warmup_start_lr,
                    eta_min=self.min_lr,
                )
            elif self.scheduler == "cosine":
                scheduler = CosineAnnealingLR(optimizer, self.max_epochs, eta_min=self.min_lr)
            elif self.scheduler == "step":
                scheduler = MultiStepLR(optimizer, self.lr_decay_steps)
            else:
                raise ValueError(f"{self.scheduler} not in (warmup_cosine, cosine, step)")

            if idxs_no_scheduler:
                partial_fn = partial(
                    static_lr,
                    get_lr=scheduler.get_lr,
                    param_group_indexes=idxs_no_scheduler,
                    lrs_to_replace=[self.lr] * len(idxs_no_scheduler),
                )
                scheduler.get_lr = partial_fn

            return [optimizer], [scheduler]

    def forward(self, *args, **kwargs):
        return self._base_forward(*args, **kwargs)

    def _base_forward(self, X: torch.Tensor, detach_feats: bool = True) -> dict:
        """
        Basic forward that allows children classes to overwrite forward().

        Args:
            X: batch of images in tensor format
            detach_feats: flag indicating whether or not to detach
                the features before feeding them to the linear classifier
        Returns:
            dict of logits and features

        """

        feats = self.encoder(X)
        logits = self.classifier(feats.detach() if detach_feats else feats)
        return {"logits": logits, "feats": feats}

    def _shared_step(self, X: torch.Tensor, targets: torch.Tensor) -> dict:
        """
        Forwards a batch of images X and computes the classification loss,
        the logits, the features, acc@1 and acc@5.

        Args:
            X: batch of images in tensor format
            targets: batch of labels for X
        Returns:
            dict containg the classification loss, logits, features, acc@1 and acc@5

        """

        out = self._base_forward(X)
        logits, feats = out["logits"], out["feats"]
        loss = F.cross_entropy(logits, targets, ignore_index=-1)
        acc1, acc5 = accuracy_at_k(logits, targets, top_k=(1, 5))
        return {
            "loss": loss,
            "logits": logits,
            "feats": feats,
            "acc1": acc1,
            "acc5": acc5,
        }

    def training_step(self, batch, batch_idx):
        """
        Training step for pytorch lightning. It does all the shared operations, such as
        forwarding the crops, computing logits and computing statistics.

        Args:
            batch: a batch of data in the format of [img_indexes, [X], Y], where
                [X] is a list of size self.n_crops containing batches of images
            batch_idx: index of the batch

        Returns:
            dict with the classification loss, features and logits

        """

        _, X, targets = batch
        X = [X] if isinstance(X, torch.Tensor) else X

        # check that we received the desired number of crops
        assert len(X) == self.n_crops + self.n_small_crops

        outs = [self._shared_step(x, targets) for x in X[: self.n_crops]]

        # collect data
        logits = [out["logits"] for out in outs]
        feats = [out["feats"] for out in outs]

        # loss and stats
        loss = sum(out["loss"] for out in outs) / self.n_crops
        acc1 = sum(out["acc1"] for out in outs) / self.n_crops
        acc5 = sum(out["acc5"] for out in outs) / self.n_crops

        if self.multicrop:
            feats.extend([self.encoder(x) for x in X[self.n_crops :]])

        metrics = {
            "train_acc1": acc1,
            "train_acc5": acc5,
            "train_class_loss": loss,
        }
        self.log_dict(metrics, on_epoch=True, sync_dist=True)

        return {"loss": loss, "feats": feats, "logits": logits}

    def validation_step(self, batch, batch_idx):
        """
        Validation step for pytorch lightning. It does all the shared operations, such as
        forwarding a batch of images, computing logits and computing metrics.

        Args:
            batch: a batch of data in the format of [img_indexes, X, Y]
            batch_idx: index of the batch

        Returns:
            dict with the batch_size (used for averaging), the classification loss, and accuracies

        """

        X, targets = batch
        batch_size = targets.size(0)

        out = self._shared_step(X, targets)

        metrics = {
            "batch_size": batch_size,
            "val_loss": out["loss"],
            "val_acc1": out["acc1"],
            "val_acc5": out["acc5"],
        }
        return metrics

    def validation_epoch_end(self, outs):
        """
        Averages the losses and accuracies of all the validation batches.
        This is needed because the last batch can be smaller than the others,
        slightly skewing the metrics.

        """

        val_loss = weighted_mean(outs, "val_loss", "batch_size")
        val_acc1 = weighted_mean(outs, "val_acc1", "batch_size")
        val_acc5 = weighted_mean(outs, "val_acc5", "batch_size")

        log = {"val_loss": val_loss, "val_acc1": val_acc1, "val_acc5": val_acc5}
        self.log_dict(log, sync_dist=True)


class BaseMomentumModel(BaseModel):
    def __init__(
        self,
        base_tau_momentum: float,
        final_tau_momentum: float,
        momentum_classifier: bool,
        **kwargs,
    ):
        super().__init__(**kwargs)

        # momentum encoder
        self.momentum_encoder = self.base_model(zero_init_residual=self.zero_init_residual)
        self.momentum_encoder.fc = nn.Identity()
        if self.cifar:
            self.momentum_encoder.conv1 = nn.Conv2d(
                3, 64, kernel_size=3, stride=1, padding=2, bias=False
            )
            self.momentum_encoder.maxpool = nn.Identity()
        initialize_momentum_params(self.encoder, self.momentum_encoder)

        # momentum classifier
        if momentum_classifier:
            self.momentum_classifier: Any = nn.Linear(self.features_size, self.n_classes)
        else:
            self.momentum_classifier = None

        # momentum updater
        self.momentum_updater = MomentumUpdater(base_tau_momentum, final_tau_momentum)

    @property
    def learnable_params(self) -> List[dict]:
        momentum_learnable_parameters = []
        if self.momentum_classifier is not None:
            momentum_learnable_parameters.append(
                {
                    "name": "momentum_classifier",
                    "params": self.momentum_classifier.parameters(),
                    "lr": self.classifier_lr,
                    "weight_decay": 0,
                }
            )
        return super().learnable_params + momentum_learnable_parameters

    @property
    def momentum_pairs(self) -> List[Tuple[Any, Any]]:
        return [(self.encoder, self.momentum_encoder)]

    @staticmethod
    def add_model_specific_args(parent_parser: argparse.ArgumentParser) -> argparse.ArgumentParser:
        parent_parser = super(BaseMomentumModel, BaseMomentumModel).add_model_specific_args(
            parent_parser
        )
        parser = parent_parser.add_argument_group("base")

        # momentum settings
        parser.add_argument("--base_tau_momentum", default=0.99, type=float)
        parser.add_argument("--final_tau_momentum", default=1.0, type=float)
        parser.add_argument("--momentum_classifier", action="store_true")

        return parent_parser

    def on_train_start(self):
        self.last_step = 0

    def _shared_step_momentum(self, X: torch.Tensor, targets: torch.Tensor) -> dict:
        with torch.no_grad():
            feats = self.momentum_encoder(X)
        out = {"feats": feats}

        if self.momentum_classifier is not None:
            logits = self.momentum_classifier(feats)
            loss = F.cross_entropy(logits, targets, ignore_index=-1)
            acc1, acc5 = accuracy_at_k(logits, targets, top_k=(1, 5))
            out.update({"logits": logits, "loss": loss, "acc1": acc1, "acc5": acc5})

        return out

    def training_step(self, batch, batch_idx):
        parent_outs = super().training_step(batch, batch_idx)

        _, X, targets = batch
        X = [X] if isinstance(X, torch.Tensor) else X

        # remove small crops
        X = X[: self.n_crops]

        outs = [self._shared_step_momentum(x, targets) for x in X]

        # collect features
        parent_outs["feats_momentum"] = [out["feats"] for out in outs]

        if self.momentum_classifier is not None:
            # collect logits
            logits = [out["logits"] for out in outs]

            # momentum loss and stats
            loss = sum(out["loss"] for out in outs) / self.n_crops
            acc1 = sum(out["acc1"] for out in outs) / self.n_crops
            acc5 = sum(out["acc5"] for out in outs) / self.n_crops

            metrics = {
                "train_momentum_acc1": acc1,
                "train_momentum_acc5": acc5,
                "train_momentum_class_loss": loss,
            }
            self.log_dict(metrics, on_epoch=True, sync_dist=True)

            parent_outs["loss"] += loss
            parent_outs["logits_momentum"] = logits

        return parent_outs

    def on_train_batch_end(self, outputs, batch, batch_idx, dataloader_idx):
        if self.trainer.global_step > self.last_step:
            # update momentum encoder and projector
            momentum_pairs = self.momentum_pairs
            for mp in momentum_pairs:
                self.momentum_updater.update(*mp)
            # log tau momentum
            self.log("tau", self.momentum_updater.cur_tau)
            # update tau
            self.momentum_updater.update_tau(
                cur_step=self.trainer.global_step * self.trainer.accumulate_grad_batches,
                max_steps=len(self.trainer.train_dataloader) * self.trainer.max_epochs,
            )
        self.last_step = self.trainer.global_step

    def validation_step(self, batch, batch_idx):
        parent_metrics = super().validation_step(batch, batch_idx)

        X, targets = batch
        batch_size = targets.size(0)

        out = self._shared_step_momentum(X, targets)

        metrics = None
        if self.momentum_classifier is not None:
            metrics = {
                "batch_size": batch_size,
                "momentum_val_loss": out["loss"],
                "momentum_val_acc1": out["acc1"],
                "momentum_val_acc5": out["acc5"],
            }

        return parent_metrics, metrics

    def validation_epoch_end(self, outs):
        parent_outs = [out[0] for out in outs]
        super().validation_epoch_end(parent_outs)

        if self.momentum_classifier is not None:
            momentum_outs = [out[1] for out in outs]

            val_loss = weighted_mean(momentum_outs, "momentum_val_loss", "batch_size")
            val_acc1 = weighted_mean(momentum_outs, "momentum_val_acc1", "batch_size")
            val_acc5 = weighted_mean(momentum_outs, "momentum_val_acc5", "batch_size")

            log = {
                "momentum_val_loss": val_loss,
                "momentum_val_acc1": val_acc1,
                "momentum_val_acc5": val_acc5,
            }
            self.log_dict(log, sync_dist=True)<|MERGE_RESOLUTION|>--- conflicted
+++ resolved
@@ -25,12 +25,12 @@
 class BaseModel(pl.LightningModule):
     def __init__(
         self,
-<<<<<<< HEAD
         encoder: str,
         n_classes: int,
         cifar: bool,
         zero_init_residual: bool,
         max_epochs: int,
+        batch_size: int,
         optimizer: str,
         lars: bool,
         lr: float,
@@ -42,34 +42,11 @@
         scheduler: str,
         min_lr: float,
         warmup_start_lr: float,
+        warmup_epochs: int,
         multicrop: bool,
         n_crops: int,
         n_small_crops: int,
         lr_decay_steps: Optional[Sequence[int]] = None,
-=======
-        encoder,
-        n_classes,
-        cifar,
-        zero_init_residual,
-        max_epochs,
-        batch_size,
-        optimizer,
-        lars,
-        lr,
-        weight_decay,
-        classifier_lr,
-        exclude_bias_n_norm,
-        accumulate_grad_batches,
-        extra_optimizer_args,
-        scheduler,
-        min_lr,
-        warmup_start_lr,
-        warmup_epochs,
-        multicrop,
-        n_crops,
-        n_small_crops,
-        lr_decay_steps=None,
->>>>>>> 101fc34a
         **kwargs,
     ):
         """
@@ -237,7 +214,6 @@
         ]
 
     def configure_optimizers(self):
-<<<<<<< HEAD
         """
         Collects learnable parameters and configure the optimizer and
         learning rate scheduler.
@@ -249,9 +225,6 @@
         """
 
         # collect learnable parameters
-=======
-        # collect static lr params
->>>>>>> 101fc34a
         idxs_no_scheduler = [
             i for i, m in enumerate(self.learnable_params) if m.pop("static_lr", False)
         ]

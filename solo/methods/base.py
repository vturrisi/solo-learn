import argparse
from functools import partial
from typing import Any, Callable, Dict, List, Mapping, Optional, Sequence, Tuple

import pytorch_lightning as pl
import torch
import torch.nn as nn
import torch.nn.functional as F
from pl_bolts.optimizers.lr_scheduler import LinearWarmupCosineAnnealingLR
from solo.utils.lars import LARSWrapper
from solo.utils.metrics import accuracy_at_k, weighted_mean
from solo.utils.momentum import MomentumUpdater, initialize_momentum_params
from torch.optim.lr_scheduler import CosineAnnealingLR, MultiStepLR


def static_lr(
    get_lr: Callable, param_group_indexes: Sequence[int], lrs_to_replace: Sequence[float]
):
    lrs = get_lr()
    for idx, lr in zip(param_group_indexes, lrs_to_replace):
        lrs[idx] = lr
    return lrs


class BaseModel(pl.LightningModule):
    def __init__(
        self,
<<<<<<< HEAD
        encoder: str,
        n_classes: int,
        cifar: bool,
        zero_init_residual: bool,
        max_epochs: int,
        batch_size: int,
        optimizer: str,
        lars: bool,
        lr: float,
        weight_decay: float,
        classifier_lr: float,
        exclude_bias_n_norm: bool,
        accumulate_grad_batches: int,
        extra_optimizer_args: Mapping[str, Any],
        scheduler: str,
        min_lr: float,
        warmup_start_lr: float,
        warmup_epochs: int,
        multicrop: bool,
        n_crops: int,
        n_small_crops: int,
        lr_decay_steps: Optional[Sequence[int]] = None,
=======
        encoder,
        n_classes,
        cifar,
        zero_init_residual,
        max_epochs,
        batch_size,
        optimizer,
        lars,
        lr,
        weight_decay,
        classifier_lr,
        exclude_bias_n_norm,
        accumulate_grad_batches,
        extra_optimizer_args,
        scheduler,
        min_lr,
        warmup_start_lr,
        warmup_epochs,
        multicrop,
        n_crops,
        n_small_crops,
        eta_lars,
        lr_decay_steps=None,
>>>>>>> 3968fd35
        **kwargs,
    ):
        """
        Base model that implements all basic operations for all self-supervised methods.
        It adds shared arguments, extract basic learnable parameters, creates optimizers
        and schedulers, implements basic training_step for any number of crops,
        trains the online classifier and implements validation_step.

        Args:
            encoder: name of the base encoder
            n_classes: number of classes
            cifar: flag indicating if cifar is being used
            zero_init_residual: change the initialization of the resnet encoder
            max_epochs: number of training epochs
            optimizer: name of the optimizer
            lars: flag indicating if lars should be used
            lr: learning rate
            weight_decay: weight decay for optimizer
            classifier_lr: learning rate for the online linear classifier
            exclude_bias_n_norm: flag indicating if bias and norms should be excluded from lars
            accumulate_grad_batches: number of batches for gradient accumulation
            extra_optimizer_args: extra named arguments for the optimizer
            scheduler: name of the scheduler
            min_lr: minimum learning rate for warmup scheduler
            warmup_start_lr: initial learning rate for warmup scheduler
            multicrop: flag indicating if multi-resolution crop is being used
            n_crop: number of big crops
            n_small_crops: number of small crops (will be set to 0 if multicrop is False)
            lr_decay_steps: steps to decay the learning rate if scheduler is step

        """

        super().__init__()

        # back-bone related
        self.cifar = cifar
        self.zero_init_residual = zero_init_residual

        # training related
        self.n_classes = n_classes
        self.max_epochs = max_epochs
        self.batch_size = batch_size
        self.optimizer = optimizer
        self.lars = lars
        self.lr = lr
        self.weight_decay = weight_decay
        self.classifier_lr = classifier_lr
        self.exclude_bias_n_norm = exclude_bias_n_norm
        self.accumulate_grad_batches = accumulate_grad_batches
        self.extra_optimizer_args = extra_optimizer_args
        self.scheduler = scheduler
        self.lr_decay_steps = lr_decay_steps
        self.min_lr = min_lr
        self.warmup_start_lr = warmup_start_lr
        self.warmup_epochs = warmup_epochs
        self.multicrop = multicrop
        self.n_crops = n_crops
        self.n_small_crops = n_small_crops
        self.eta_lars = eta_lars

        # sanity checks on multicrop
        if self.multicrop:
            assert n_small_crops > 0
        else:
            self.n_small_crops = 0

        # all the other parameters
        self.extra_args = kwargs

        # if accumulating gradient then scale lr
        self.lr = self.lr * self.accumulate_grad_batches
        self.classifier_lr = self.classifier_lr * self.accumulate_grad_batches
        self.min_lr = self.min_lr * self.accumulate_grad_batches
        self.warmup_start_lr = self.warmup_start_lr * self.accumulate_grad_batches

        assert encoder in ["resnet18", "resnet50"]
        from torchvision.models import resnet18, resnet50

        self.base_model = {"resnet18": resnet18, "resnet50": resnet50}[encoder]

        # initialize encoder
        self.encoder = self.base_model(zero_init_residual=zero_init_residual)
        self.features_size = self.encoder.inplanes
        # remove fc layer
        self.encoder.fc = nn.Identity()
        if cifar:
            self.encoder.conv1 = nn.Conv2d(3, 64, kernel_size=3, stride=1, padding=2, bias=False)
            self.encoder.maxpool = nn.Identity()

        self.classifier = nn.Linear(self.features_size, n_classes)

    @staticmethod
    def add_model_specific_args(parent_parser: argparse.ArgumentParser) -> argparse.ArgumentParser:
        """
        Adds shared basic arguments that are shared for all methods.

        Args:
            parent_parser: argument parser that is used to create a argument group
        Returns:
            parent_parser: same as the argument, used to avoid errors

        """

        parser = parent_parser.add_argument_group("base")

        # encoder args
        SUPPORTED_NETWORKS = ["resnet18", "resnet50"]

        parser.add_argument("--encoder", choices=SUPPORTED_NETWORKS, type=str)
        parser.add_argument("--zero_init_residual", action="store_true")

        # general train
        parser.add_argument("--batch_size", type=int, default=128)
        parser.add_argument("--lr", type=float, default=0.3)
        parser.add_argument("--classifier_lr", type=float, default=0.3)
        parser.add_argument("--weight_decay", type=float, default=0.0001)
        parser.add_argument("--num_workers", type=int, default=4)

        # wandb
        parser.add_argument("--name")
        parser.add_argument("--project")
        parser.add_argument("--entity", default=None, type=str)
        parser.add_argument("--wandb", action="store_true")
        parser.add_argument("--offline", action="store_true")

        # optimizer
        SUPPORTED_OPTIMIZERS = ["sgd", "adam"]

        parser.add_argument("--optimizer", choices=SUPPORTED_OPTIMIZERS, type=str, required=True)
        parser.add_argument("--lars", action="store_true")
        parser.add_argument("--eta_lars", default=0.02, type=float)
        parser.add_argument("--exclude_bias_n_norm", action="store_true")

        # scheduler
        SUPPORTED_SCHEDULERS = [
            "reduce",
            "cosine",
            "warmup_cosine",
            "step",
            "exponential",
            "none",
        ]

        parser.add_argument("--scheduler", choices=SUPPORTED_SCHEDULERS, type=str, default="reduce")
        parser.add_argument("--lr_decay_steps", default=None, type=int, nargs="+")
        parser.add_argument("--min_lr", default=0.0, type=float)
        parser.add_argument("--warmup_start_lr", default=0.003, type=float)
        parser.add_argument("--warmup_epochs", default=10, type=int)

        return parent_parser

    @property
    def learnable_params(self) -> List[dict]:
        """Defines learnable parameters for the base class.

        Returns:
            List[dict]: list of dicts containing learnable parameters and possible settings.
        """

        return [
            {"name": "encoder", "params": self.encoder.parameters()},
            {
                "name": "classifier",
                "params": self.classifier.parameters(),
                "lr": self.classifier_lr,
                "weight_decay": 0,
            },
        ]

    def configure_optimizers(self) -> Tuple[List, List]:
        """Collects learnable parameters and configure the optimizer and learning rate scheduler.

        Returns:
            Tuple[List, List]: two lists containing the optimizer and the scheduler.
        """

        # collect learnable parameters
        idxs_no_scheduler = [
            i for i, m in enumerate(self.learnable_params) if m.pop("static_lr", False)
        ]

        # select optimizer
        if self.optimizer == "sgd":
            optimizer = torch.optim.SGD
        elif self.optimizer == "adam":
            optimizer = torch.optim.Adam
        else:
            raise ValueError(f"{self.optimizer} not in (sgd, adam)")

        # create optimizer
        optimizer = optimizer(
            self.learnable_params,
            lr=self.lr,
            weight_decay=self.weight_decay,
            **self.extra_optimizer_args,
        )
        # optionally wrap with lars
        if self.lars:
            optimizer = LARSWrapper(
                optimizer, eta=self.eta_lars, exclude_bias_n_norm=self.exclude_bias_n_norm
            )

        if self.scheduler == "none":
            return optimizer
        else:
            if self.scheduler == "warmup_cosine":
                scheduler = LinearWarmupCosineAnnealingLR(
                    optimizer,
                    warmup_epochs=self.warmup_epochs,
                    max_epochs=self.max_epochs,
                    warmup_start_lr=self.warmup_start_lr,
                    eta_min=self.min_lr,
                )
            elif self.scheduler == "cosine":
                scheduler = CosineAnnealingLR(optimizer, self.max_epochs, eta_min=self.min_lr)
            elif self.scheduler == "step":
                scheduler = MultiStepLR(optimizer, self.lr_decay_steps)
            else:
                raise ValueError(f"{self.scheduler} not in (warmup_cosine, cosine, step)")

            if idxs_no_scheduler:
                partial_fn = partial(
                    static_lr,
                    get_lr=scheduler.get_lr,
                    param_group_indexes=idxs_no_scheduler,
                    lrs_to_replace=[self.lr] * len(idxs_no_scheduler),
                )
                scheduler.get_lr = partial_fn

            return [optimizer], [scheduler]

    def forward(self, *args, **kwargs):
        return self._base_forward(*args, **kwargs)

    def _base_forward(self, X: torch.Tensor, detach_feats: bool = True) -> dict:
        """Basic forward that allows children classes to override forward().

        Args:
            X: batch of images in tensor format
            detach_feats: flag indicating whether or not to detach
                the features before feeding them to the linear classifier
        Returns:
            dict of logits and features

        """

        feats = self.encoder(X)
        logits = self.classifier(feats.detach() if detach_feats else feats)
        return {"logits": logits, "feats": feats}

    def _shared_step(self, X: torch.Tensor, targets: torch.Tensor) -> dict:
        """Forwards a batch of images X and computes the classification loss, the logits, the
        features, acc@1 and acc@5.

        Args:
            X: batch of images in tensor format
            targets: batch of labels for X
        Returns:
            dict containing the classification loss, logits, features, acc@1 and acc@5

        """

        out = self._base_forward(X)
        logits, feats = out["logits"], out["feats"]
        loss = F.cross_entropy(logits, targets, ignore_index=-1)
        acc1, acc5 = accuracy_at_k(logits, targets, top_k=(1, 5))
        return {
            "loss": loss,
            "logits": logits,
            "feats": feats,
            "acc1": acc1,
            "acc5": acc5,
        }

    def training_step(self, batch: Sequence[Any], batch_idx: int) -> Dict[str, Any]:
        """Training step for pytorch lightning. It does all the shared operations, such as
        forwarding the crops, computing logits and computing statistics.

        Args:
            batch (Sequence[Any]): a batch of data in the format of [img_indexes, [X], Y], where
                [X] is a list of size self.n_crops containing batches of images
            batch_idx: index of the batch

        Returns:
            dict with the classification loss, features and logits
        """

        _, X, targets = batch
        X = [X] if isinstance(X, torch.Tensor) else X

        # check that we received the desired number of crops
        assert len(X) == self.n_crops + self.n_small_crops

        outs = [self._shared_step(x, targets) for x in X[: self.n_crops]]

        # collect data
        logits = [out["logits"] for out in outs]
        feats = [out["feats"] for out in outs]

        # loss and stats
        loss = sum(out["loss"] for out in outs) / self.n_crops
        acc1 = sum(out["acc1"] for out in outs) / self.n_crops
        acc5 = sum(out["acc5"] for out in outs) / self.n_crops

        if self.multicrop:
            feats.extend([self.encoder(x) for x in X[self.n_crops :]])

        metrics = {
            "train_acc1": acc1,
            "train_acc5": acc5,
            "train_class_loss": loss,
        }
        self.log_dict(metrics, on_epoch=True, sync_dist=True)

        return {"loss": loss, "feats": feats, "logits": logits}

    def validation_step(self, batch: torch.Tensor, batch_idx: int) -> Dict[str, Any]:
        """Validation step for pytorch lightning. It does all the shared operations, such as
        forwarding a batch of images, computing logits and computing metrics.

        Args:
            batch (torch.Tensor): a batch of data in the format of [img_indexes, X, Y]
            batch_idx (int): index of the batch

        Returns:
            Dict[str, Any]: dict with the batch_size (used for averaging), the classification loss
                and accuracies
        """

        X, targets = batch
        batch_size = targets.size(0)

        out = self._shared_step(X, targets)

        metrics = {
            "batch_size": batch_size,
            "val_loss": out["loss"],
            "val_acc1": out["acc1"],
            "val_acc5": out["acc5"],
        }
        return metrics

    def validation_epoch_end(self, outs: List[dict]):
        """Averages the losses and accuracies of all the validation batches.
        This is needed because the last batch can be smaller than the others,
        slightly skewing the metrics.

        Args:
            outs (List[Dict[str, Any]]): list of outputs of the validation step.
        """

        val_loss = weighted_mean(outs, "val_loss", "batch_size")
        val_acc1 = weighted_mean(outs, "val_acc1", "batch_size")
        val_acc5 = weighted_mean(outs, "val_acc5", "batch_size")

        log = {"val_loss": val_loss, "val_acc1": val_acc1, "val_acc5": val_acc5}
        self.log_dict(log, sync_dist=True)


class BaseMomentumModel(BaseModel):
    def __init__(
        self,
        base_tau_momentum: float,
        final_tau_momentum: float,
        momentum_classifier: bool,
        **kwargs,
    ):
        super().__init__(**kwargs)

        # momentum encoder
        self.momentum_encoder = self.base_model(zero_init_residual=self.zero_init_residual)
        self.momentum_encoder.fc = nn.Identity()
        if self.cifar:
            self.momentum_encoder.conv1 = nn.Conv2d(
                3, 64, kernel_size=3, stride=1, padding=2, bias=False
            )
            self.momentum_encoder.maxpool = nn.Identity()
        initialize_momentum_params(self.encoder, self.momentum_encoder)

        # momentum classifier
        if momentum_classifier:
            self.momentum_classifier: Any = nn.Linear(self.features_size, self.n_classes)
        else:
            self.momentum_classifier = None

        # momentum updater
        self.momentum_updater = MomentumUpdater(base_tau_momentum, final_tau_momentum)

    @property
    def learnable_params(self) -> List[dict]:
        momentum_learnable_parameters = []
        if self.momentum_classifier is not None:
            momentum_learnable_parameters.append(
                {
                    "name": "momentum_classifier",
                    "params": self.momentum_classifier.parameters(),
                    "lr": self.classifier_lr,
                    "weight_decay": 0,
                }
            )
        return super().learnable_params + momentum_learnable_parameters

    @property
    def momentum_pairs(self) -> List[Tuple[Any, Any]]:
        return [(self.encoder, self.momentum_encoder)]

    @staticmethod
    def add_model_specific_args(parent_parser: argparse.ArgumentParser) -> argparse.ArgumentParser:
        parent_parser = super(BaseMomentumModel, BaseMomentumModel).add_model_specific_args(
            parent_parser
        )
        parser = parent_parser.add_argument_group("base")

        # momentum settings
        parser.add_argument("--base_tau_momentum", default=0.99, type=float)
        parser.add_argument("--final_tau_momentum", default=1.0, type=float)
        parser.add_argument("--momentum_classifier", action="store_true")

        return parent_parser

    def on_train_start(self):
        self.last_step = 0

    def _shared_step_momentum(self, X: torch.Tensor, targets: torch.Tensor) -> dict:
        with torch.no_grad():
            feats = self.momentum_encoder(X)
        out = {"feats": feats}

        if self.momentum_classifier is not None:
            logits = self.momentum_classifier(feats)
            loss = F.cross_entropy(logits, targets, ignore_index=-1)
            acc1, acc5 = accuracy_at_k(logits, targets, top_k=(1, 5))
            out.update({"logits": logits, "loss": loss, "acc1": acc1, "acc5": acc5})

        return out

    def training_step(self, batch, batch_idx):
        parent_outs = super().training_step(batch, batch_idx)

        _, X, targets = batch
        X = [X] if isinstance(X, torch.Tensor) else X

        # remove small crops
        X = X[: self.n_crops]

        outs = [self._shared_step_momentum(x, targets) for x in X]

        # collect features
        parent_outs["feats_momentum"] = [out["feats"] for out in outs]

        if self.momentum_classifier is not None:
            # collect logits
            logits = [out["logits"] for out in outs]

            # momentum loss and stats
            loss = sum(out["loss"] for out in outs) / self.n_crops
            acc1 = sum(out["acc1"] for out in outs) / self.n_crops
            acc5 = sum(out["acc5"] for out in outs) / self.n_crops

            metrics = {
                "train_momentum_acc1": acc1,
                "train_momentum_acc5": acc5,
                "train_momentum_class_loss": loss,
            }
            self.log_dict(metrics, on_epoch=True, sync_dist=True)

            parent_outs["loss"] += loss
            parent_outs["logits_momentum"] = logits

        return parent_outs

    def on_train_batch_end(self, outputs, batch, batch_idx, dataloader_idx):
        if self.trainer.global_step > self.last_step:
            # update momentum encoder and projector
            momentum_pairs = self.momentum_pairs
            for mp in momentum_pairs:
                self.momentum_updater.update(*mp)
            # log tau momentum
            self.log("tau", self.momentum_updater.cur_tau)
            # update tau
            self.momentum_updater.update_tau(
                cur_step=self.trainer.global_step * self.trainer.accumulate_grad_batches,
                max_steps=len(self.trainer.train_dataloader) * self.trainer.max_epochs,
            )
        self.last_step = self.trainer.global_step

    def validation_step(self, batch, batch_idx):
        parent_metrics = super().validation_step(batch, batch_idx)

        X, targets = batch
        batch_size = targets.size(0)

        out = self._shared_step_momentum(X, targets)

        metrics = None
        if self.momentum_classifier is not None:
            metrics = {
                "batch_size": batch_size,
                "momentum_val_loss": out["loss"],
                "momentum_val_acc1": out["acc1"],
                "momentum_val_acc5": out["acc5"],
            }

        return parent_metrics, metrics

    def validation_epoch_end(self, outs):
        parent_outs = [out[0] for out in outs]
        super().validation_epoch_end(parent_outs)

        if self.momentum_classifier is not None:
            momentum_outs = [out[1] for out in outs]

            val_loss = weighted_mean(momentum_outs, "momentum_val_loss", "batch_size")
            val_acc1 = weighted_mean(momentum_outs, "momentum_val_acc1", "batch_size")
            val_acc5 = weighted_mean(momentum_outs, "momentum_val_acc5", "batch_size")

            log = {
                "momentum_val_loss": val_loss,
                "momentum_val_acc1": val_acc1,
                "momentum_val_acc5": val_acc5,
            }
            self.log_dict(log, sync_dist=True)<|MERGE_RESOLUTION|>--- conflicted
+++ resolved
@@ -25,30 +25,6 @@
 class BaseModel(pl.LightningModule):
     def __init__(
         self,
-<<<<<<< HEAD
-        encoder: str,
-        n_classes: int,
-        cifar: bool,
-        zero_init_residual: bool,
-        max_epochs: int,
-        batch_size: int,
-        optimizer: str,
-        lars: bool,
-        lr: float,
-        weight_decay: float,
-        classifier_lr: float,
-        exclude_bias_n_norm: bool,
-        accumulate_grad_batches: int,
-        extra_optimizer_args: Mapping[str, Any],
-        scheduler: str,
-        min_lr: float,
-        warmup_start_lr: float,
-        warmup_epochs: int,
-        multicrop: bool,
-        n_crops: int,
-        n_small_crops: int,
-        lr_decay_steps: Optional[Sequence[int]] = None,
-=======
         encoder,
         n_classes,
         cifar,
@@ -72,7 +48,6 @@
         n_small_crops,
         eta_lars,
         lr_decay_steps=None,
->>>>>>> 3968fd35
         **kwargs,
     ):
         """

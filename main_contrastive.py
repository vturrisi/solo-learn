--- conflicted
+++ resolved
@@ -1,5 +1,5 @@
 import argparse
-from losses.swav import swav_loss_func
+from pprint import pprint
 
 from pytorch_lightning import Trainer, seed_everything
 from pytorch_lightning.callbacks import LearningRateMonitor
@@ -7,12 +7,6 @@
 from pytorch_lightning.plugins import DDPPlugin
 
 from models.barlow_twins import BarlowTwins
-<<<<<<< HEAD
-=======
-from models.dali import DaliBarlowTwins, DaliSimCLR, DaliSimSiam, DaliBYOL, DaliMoCoV2Plus, DaliSwAV
-from models.simclr import SimCLR
-from models.simsiam import SimSiam
->>>>>>> 3acf5b84
 from models.byol import BYOL
 from models.dali import (
     DaliBarlowTwins,
@@ -20,16 +14,14 @@
     DaliMoCoV2Plus,
     DaliSimCLR,
     DaliSimSiam,
+    DaliSwAV,
     DaliVICReg,
 )
 from models.mocov2plus import MoCoV2Plus
-<<<<<<< HEAD
 from models.simclr import SimCLR
 from models.simsiam import SimSiam
+from models.swav import SwAV
 from models.vigreg import VICReg
-=======
-from models.swav import SwAV
->>>>>>> 3acf5b84
 from utils.classification_dataloader import prepare_data as prepare_data_classification
 from utils.contrastive_dataloader import (
     prepare_dataloaders,
@@ -68,13 +60,9 @@
     parser.add_argument("encoder", choices=SUPPORTED_NETWORKS, type=str)
 
     parser.add_argument(
-<<<<<<< HEAD
         "--method",
-        choices=["simclr", "barlow_twins", "simsiam", "byol", "mocov2plus", "vicreg"],
+        choices=["simclr", "barlow_twins", "simsiam", "byol", "mocov2plus", "vicreg", "swav"],
         default=None,
-=======
-        "--method", choices=["simclr", "barlow_twins", "simsiam", "byol", "mocov2plus", "swav"], default=None
->>>>>>> 3acf5b84
     )
 
     # optimizer
@@ -137,10 +125,6 @@
     # extra simsiam settings
     parser.add_argument("--pred_hidden_dim", type=int, default=512)
 
-<<<<<<< HEAD
-    # extra moco settings
-    parser.add_argument("--queue_size", default=65536, type=int)
-=======
     # extra swav settings
     parser.add_argument("--num_prototypes", type=int, default=3000)
     parser.add_argument("--sk_epsilon", type=float, default=0.05)
@@ -149,8 +133,7 @@
     parser.add_argument("--epoch_queue_starts", type=int, default=15)
 
     # extra queue settings
-    parser.add_argument('--queue_size', default=65536, type=int)
->>>>>>> 3acf5b84
+    parser.add_argument("--queue_size", default=65536, type=int)
 
     # extra momentum settings
     parser.add_argument("--base_tau_momentum", default=0.99, type=float)
@@ -262,19 +245,16 @@
             model = DaliMoCoV2Plus(args)
         else:
             model = MoCoV2Plus(args)
-<<<<<<< HEAD
     elif args.method == "vicreg":
         if args.dali:
             model = DaliVICReg(args)
         else:
             model = VICReg(args)
-=======
     elif args.method == "swav":
         if args.dali:
             model = DaliSwAV(args)
         else:
             model = SwAV(args)
->>>>>>> 3acf5b84
 
     # contrastive dataloader
     if not args.dali:
@@ -288,6 +268,9 @@
             transform = prepare_transform(
                 args.dataset, multicrop=args.multicrop, **args.transform_kwargs
             )
+
+        print("Transforms:")
+        pprint(transform)
 
         if args.multicrop:
             assert not args.asymmetric_augmentations

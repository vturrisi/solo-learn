import math
import numpy as np
from PIL import Image
from solo.utils.classification_dataloader import prepare_transforms, prepare_datasets, prepare_data
from torchvision.datasets import CIFAR10
from torch.utils.data import DataLoader


def test_transforms():
    im = np.random.rand(32, 32, 3) * 255
    im = Image.fromarray(im.astype("uint8")).convert("RGB")

    T_train, T_val = prepare_transforms("cifar10")
    assert T_train(im).size(1) == 32
    assert T_val(im).size(1) == 32

    T_train, T_val = prepare_transforms("cifar100")
    assert T_train(im).size(1) == 32
    assert T_val(im).size(1) == 32

    im = np.random.rand(500, 300, 3) * 255
    im = Image.fromarray(im.astype("uint8")).convert("RGB")

    T_train, T_val = prepare_transforms("stl10")
    assert T_train(im).size(1) == 96
    assert T_val(im).size(1) == 96

    T_train, T_val = prepare_transforms("imagenet100")
    assert T_train(im).size(1) == 224
    assert T_val(im).size(1) == 224


def test_datasets():
    T_train, T_val = prepare_transforms("cifar10")
<<<<<<< HEAD
    train_dataset, val_dataset = prepare_datasets("cifar10", T_train, T_val, data_dir="./datasets")
=======
    train_dataset, val_dataset = prepare_datasets(
        "cifar10", T_train, T_val, data_folder="./datasets"
    )
>>>>>>> a1610056
    assert isinstance(train_dataset, CIFAR10)
    assert isinstance(val_dataset, CIFAR10)
    assert len(train_dataset[0]) == 2
    assert len(val_dataset[0]) == 2

<<<<<<< HEAD
    T_train, T_val = prepare_transforms("stl10")
    train_dataset, val_dataset = prepare_datasets("stl10", T_train, T_val, data_dir="./datasets")
    assert isinstance(train_dataset, STL10)
    assert isinstance(val_dataset, STL10)
    assert len(train_dataset[0]) == 2
    assert len(val_dataset[0]) == 2

=======
>>>>>>> a1610056

def test_data():
    bs = 64
    num_samples_train = 50000
    num_samples_val = 10000
    num_batches_train = num_samples_train // bs
    num_batches_val = math.ceil(num_samples_val / bs)

    train_loader, val_loader = prepare_data("cifar10", batch_size=bs, num_workers=0)
    assert isinstance(train_loader, DataLoader)
    assert isinstance(val_loader, DataLoader)
    assert num_batches_train == len(train_loader)
    assert num_batches_val == len(val_loader)<|MERGE_RESOLUTION|>--- conflicted
+++ resolved
@@ -32,28 +32,14 @@
 
 def test_datasets():
     T_train, T_val = prepare_transforms("cifar10")
-<<<<<<< HEAD
-    train_dataset, val_dataset = prepare_datasets("cifar10", T_train, T_val, data_dir="./datasets")
-=======
     train_dataset, val_dataset = prepare_datasets(
         "cifar10", T_train, T_val, data_folder="./datasets"
     )
->>>>>>> a1610056
     assert isinstance(train_dataset, CIFAR10)
     assert isinstance(val_dataset, CIFAR10)
     assert len(train_dataset[0]) == 2
     assert len(val_dataset[0]) == 2
 
-<<<<<<< HEAD
-    T_train, T_val = prepare_transforms("stl10")
-    train_dataset, val_dataset = prepare_datasets("stl10", T_train, T_val, data_dir="./datasets")
-    assert isinstance(train_dataset, STL10)
-    assert isinstance(val_dataset, STL10)
-    assert len(train_dataset[0]) == 2
-    assert len(val_dataset[0]) == 2
-
-=======
->>>>>>> a1610056
 
 def test_data():
     bs = 64

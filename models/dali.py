import math
import os
import sys

import torch

try:
    from barlow_twins import BarlowTwins
    from linear import LinearModel
    from simclr import SimCLR
    from simsiam import SimSiam
    from byol import BYOL
    from mocov2plus import MoCoV2Plus
<<<<<<< HEAD
    from vigreg import VICReg
=======
    from swav import SwAV
>>>>>>> 3acf5b84
except:
    from .linear import LinearModel
    from .simclr import SimCLR
    from .barlow_twins import BarlowTwins
    from .simsiam import SimSiam
    from .byol import BYOL
    from .mocov2plus import MoCoV2Plus
<<<<<<< HEAD
    from .vigreg import VICReg
=======
    from .swav import SwAV
>>>>>>> 3acf5b84

from nvidia.dali.plugin.pytorch import DALIGenericIterator, LastBatchPolicy

sys.path.append(os.path.dirname(os.path.dirname(os.path.realpath(__file__))))

from abc import ABC

from utils.dali_dataloader import (
    ContrastivePipeline,
    ImagenetTransform,
    MulticropContrastivePipeline,
    NormalPipeline,
)


class BaseWrapper(DALIGenericIterator):
    # this might be a shitty fix for now to handle when LastBatchPolicy.DROP is on
    def __len__(self):
        size = (
            self._size_no_pad // self._shards_num
            if self._last_batch_policy == LastBatchPolicy.DROP
            else self.size
        )
        if self._reader_name:
            if self._last_batch_policy != LastBatchPolicy.DROP:
                return math.ceil(size / self.batch_size)
            else:
                return size // self.batch_size
        else:
            if self._last_batch_policy != LastBatchPolicy.DROP:
                return math.ceil(size / (self._num_gpus * self.batch_size))
            else:
                return size // (self._num_gpus * self.batch_size)


class ContrastiveWrapper(BaseWrapper):
    def __init__(
        self, *args, model_batch_size=None, model_rank=None, model_device=None, **kwargs,
    ):
        super().__init__(*args, **kwargs)
        self.model_batch_size = model_batch_size
        self.model_rank = model_rank
        self.model_device = model_device

    def __next__(self):
        batch = super().__next__()
        indexes = torch.arange(self.model_batch_size, device=self.model_device) + (
            self.model_rank * self.model_batch_size
        )
        *all_X, target = [batch[0][v] for v in self.output_map]
        target = target.squeeze(-1).long()
        return indexes, all_X, target


class Wrapper(BaseWrapper):
    def __next__(self):
        batch = super().__next__()
        x, target = batch[0]["x"], batch[0]["label"]
        target = target.squeeze(-1).long()
        return x, target


class ContrastiveABC(ABC):
    """
    Abstract contrastive class that returns a train_dataloader and val_dataloader using dali.
    """

    def train_dataloader(self):
        device_id = self.local_rank
        shard_id = self.global_rank
        num_shards = self.trainer.world_size
        args = self.args

        if args.multicrop:
            n_crops = [self.args.n_crops, self.args.n_small_crops]
            size_crops = [224, 96]
            min_scale_crops = [0.14, 0.05]
            max_scale_crops = [1.0, 0.14]

            transforms = []
            for size, min_scale, max_scale in zip(size_crops, min_scale_crops, max_scale_crops):
                transform = ImagenetTransform(
                    device=args.dali_device,
                    brightness=args.brightness,
                    contrast=args.contrast,
                    saturation=args.saturation,
                    hue=args.hue,
                    gaussian_prob=args.gaussian_prob,
                    solarization_prob=args.solarization_prob,
                    size=size,
                    min_scale=min_scale,
                    max_scale=max_scale,
                )
                transforms.append(transform)
            train_pipeline = MulticropContrastivePipeline(
                os.path.join(self.args.data_folder, self.args.train_dir),
                batch_size=self.args.batch_size,
                transforms=transforms,
                n_crops=n_crops,
                size_crops=size_crops,
                min_scale_crops=min_scale_crops,
                max_scale_crops=max_scale_crops,
                device=args.dali_device,
                device_id=device_id,
                shard_id=shard_id,
                num_shards=num_shards,
                num_threads=self.args.num_workers,
            )
            self.output_map = [
                *[f"large{i}" for i in range(n_crops[0])],
                *[f"small{i}" for i in range(n_crops[1])],
                "label",
            ]

        else:
            if args.asymmetric_augmentations:
                transform = [
                    ImagenetTransform(
                        device=args.dali_device,
                        brightness=args.brightness,
                        contrast=args.contrast,
                        saturation=args.saturation,
                        hue=args.hue,
                        gaussian_prob=1.0,
                        solarization_prob=0.0,
                        size=224,
                        min_scale=0.08,
                        max_scale=1.0,
                    ),
                    ImagenetTransform(
                        device=args.dali_device,
                        brightness=args.brightness,
                        contrast=args.contrast,
                        saturation=args.saturation,
                        hue=args.hue,
                        gaussian_prob=0.1,
                        solarization_prob=0.2,
                        size=224,
                        min_scale=0.08,
                        max_scale=1.0,
                    ),
                ]
            else:
                transform = ImagenetTransform(
                    device=args.dali_device,
                    brightness=args.brightness,
                    contrast=args.contrast,
                    saturation=args.saturation,
                    hue=args.hue,
                    gaussian_prob=args.gaussian_prob,
                    solarization_prob=args.solarization_prob,
                    size=224,
                    min_scale=args.min_scale_crop,
                    max_scale=1.0,
                )
            train_pipeline = ContrastivePipeline(
                os.path.join(self.args.data_folder, self.args.train_dir),
                batch_size=self.args.batch_size,
                transform=transform,
                device=args.dali_device,
                device_id=device_id,
                shard_id=shard_id,
                num_shards=num_shards,
                num_threads=self.args.num_workers,
            )
            self.output_map = ["large1", "large2", "label"]

        policy = LastBatchPolicy.FILL if self.args.last_batch_fill else LastBatchPolicy.DROP
        train_loader = ContrastiveWrapper(
            train_pipeline,
            output_map=self.output_map,
            reader_name="Reader",
            last_batch_policy=policy,
            auto_reset=True,
            model_batch_size=self.args.batch_size,
            model_rank=device_id,
            model_device=self.device,
        )
        return train_loader


class ClassificationABC(ABC):
    """
    Abstract classification class that returns a train_dataloader and val_dataloader using dali.
    """

    def train_dataloader(self):
        device_id = self.local_rank
        shard_id = self.global_rank
        num_shards = self.trainer.world_size
        args = self.args

        train_pipeline = NormalPipeline(
            os.path.join(self.args.data_folder, self.args.train_dir),
            validation=False,
            batch_size=self.args.batch_size,
            device=args.dali_device,
            device_id=device_id,
            shard_id=shard_id,
            num_shards=num_shards,
            num_threads=self.args.num_workers,
        )
        train_loader = Wrapper(
            train_pipeline,
            output_map=["x", "label"],
            reader_name="Reader",
            last_batch_policy=LastBatchPolicy.DROP,
            auto_reset=True,
        )
        return train_loader

    def val_dataloader(self):
        device_id = self.local_rank
        shard_id = self.global_rank
        num_shards = self.trainer.world_size
        args = self.args

        val_pipeline = NormalPipeline(
            os.path.join(self.args.data_folder, self.args.val_dir),
            validation=True,
            batch_size=self.args.batch_size,
            device=args.dali_device,
            device_id=device_id,
            shard_id=shard_id,
            num_shards=num_shards,
            num_threads=self.args.num_workers,
        )

        val_loader = Wrapper(
            val_pipeline,
            output_map=["x", "label"],
            reader_name="Reader",
            last_batch_policy=LastBatchPolicy.PARTIAL,
            auto_reset=True,
        )
        return val_loader


class DaliSimCLR(SimCLR, ContrastiveABC):
    pass


class DaliLinearModel(LinearModel, ClassificationABC):
    pass


class DaliBarlowTwins(BarlowTwins, ContrastiveABC):
    pass


class DaliSimSiam(SimSiam, ContrastiveABC):
    pass


class DaliBYOL(BYOL, ContrastiveABC):
    pass


class DaliMoCoV2Plus(MoCoV2Plus, ContrastiveABC):
    pass


<<<<<<< HEAD
class DaliVICReg(VICReg, ContrastiveABC):
=======
class DaliSwAV(SwAV, ContrastiveABC):
>>>>>>> 3acf5b84
    pass<|MERGE_RESOLUTION|>--- conflicted
+++ resolved
@@ -6,16 +6,13 @@
 
 try:
     from barlow_twins import BarlowTwins
+    from byol import BYOL
     from linear import LinearModel
+    from mocov2plus import MoCoV2Plus
     from simclr import SimCLR
     from simsiam import SimSiam
-    from byol import BYOL
-    from mocov2plus import MoCoV2Plus
-<<<<<<< HEAD
+    from swav import SwAV
     from vigreg import VICReg
-=======
-    from swav import SwAV
->>>>>>> 3acf5b84
 except:
     from .linear import LinearModel
     from .simclr import SimCLR
@@ -23,11 +20,8 @@
     from .simsiam import SimSiam
     from .byol import BYOL
     from .mocov2plus import MoCoV2Plus
-<<<<<<< HEAD
+    from .swav import SwAV
     from .vigreg import VICReg
-=======
-    from .swav import SwAV
->>>>>>> 3acf5b84
 
 from nvidia.dali.plugin.pytorch import DALIGenericIterator, LastBatchPolicy
 
@@ -65,7 +59,12 @@
 
 class ContrastiveWrapper(BaseWrapper):
     def __init__(
-        self, *args, model_batch_size=None, model_rank=None, model_device=None, **kwargs,
+        self,
+        *args,
+        model_batch_size=None,
+        model_rank=None,
+        model_device=None,
+        **kwargs,
     ):
         super().__init__(*args, **kwargs)
         self.model_batch_size = model_batch_size
@@ -290,9 +289,9 @@
     pass
 
 
-<<<<<<< HEAD
 class DaliVICReg(VICReg, ContrastiveABC):
-=======
+    pass
+
+
 class DaliSwAV(SwAV, ContrastiveABC):
->>>>>>> 3acf5b84
     pass